--- conflicted
+++ resolved
@@ -175,16 +175,9 @@
       -n) if (($# > 1)); then
             export CONTAINER_NETWORK_MODE=$2; shift
           else
-<<<<<<< HEAD
             export CONTAINER_NETWORK_MODE ='host'; shift 2
           fi ;;
-=======
-            echo "-n requires an argument" 1>&2
-            exit 1
-          fi
-          echo "-n CONTAINER_NETWORK_MODE"
-          ;;
->>>>>>> af9cbee7
+
       -d) if (($# > 1)); then
             export DNS_ARG=$2; shift 2
           else
