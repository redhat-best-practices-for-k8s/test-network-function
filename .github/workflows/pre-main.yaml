name: Test Incoming Changes

on:
  push:
    branches: [ main ]
  pull_request:
    branches: [ main ]
  workflow_dispatch:
env:
  REGISTRY: quay.io
  REGISTRY_LOCAL: localhost
  IMAGE_NAME: testnetworkfunction/test-network-function
  IMAGE_TAG: unstable
  TNF_CONTAINER_CLIENT: docker
  TNF_MINIKUBE_ONLY: true
  TNF_NON_INTRUSIVE_ONLY: true
  TNF_DISABLE_CONFIG_AUTODISCOVER: false
  TNF_CONFIG_DIR: /tmp/tnf/config
  TNF_OUTPUT_DIR: /tmp/tnf/output
  TNF_SRC_URL: 'https://github.com/${{ github.repository }}'
  TESTING_CMD_PARAMS: '-n host -i ${REGISTRY_LOCAL}/${IMAGE_NAME}:${IMAGE_TAG} -t ${TNF_CONFIG_DIR} -o ${TNF_OUTPUT_DIR}'
  NAMESPACE_TO_GENERATE: tnf
<<<<<<< HEAD
  TNF_PARTNER_DIR: '/usr/tnf-partner'
  TNF_PARTNER_SRC_DIR: '${TNF_PARTNER_DIR}/src'
=======
>>>>>>> 25d87204

jobs:
  lint:
    name: Run Linter
    runs-on: ubuntu-20.04

    steps:
      - name: Set up Go 1.15
        uses: actions/setup-go@v2
        with:
          go-version: ^1.15

      - name: Check out code into the Go module directory
        uses: actions/checkout@v2
        with:
          ref: ${{ github.sha }}

      - name: Rebuild mocks
        run: go get github.com/golang/mock/mockgen && make mocks

      - name: Install golint
        run: go get golang.org/x/lint/golint

      # TODO: golangci-lint team recommends using a GitHub Action to perform golangci-lint responsibilities.  However
      # there does not appear to be a way to honor our existing .golangci.yml.  For now, mimic developer behavior.
      - name: Install golangci-lint
        run: curl -sSfL https://raw.githubusercontent.com/golangci/golangci-lint/master/install.sh | sh -s -- -b $(go env GOPATH)/bin v1.39.0

      - name: make lint
        run: make lint

  unit-tests:
    name: Run Unit Tests
    runs-on: ubuntu-20.04

    steps:
      - name: Set up Go 1.15
        uses: actions/setup-go@v2
        with:
          go-version: ^1.15

      - name: Check out code into the Go module directory
        uses: actions/checkout@v2
        with:
          ref: ${{ github.sha }}

      - name: Rebuild mocks
        run: go get github.com/golang/mock/mockgen && make mocks

      - name: Run Tests
        run: make test

  smoke-tests:
    name: Run Smoke Tests
    runs-on: ubuntu-20.04
    env:
      SHELL: /bin/bash
      KUBECONFIG: '/home/runner/.kube/config'

    steps:
      - name: Set up Go 1.15
        uses: actions/setup-go@v2
        with:
          go-version: ^1.15

      - name: Check out code into the Go module directory
        uses: actions/checkout@v2
        with:
          ref: ${{ github.sha }}

      - name: Execute `make mocks`
        run: go get github.com/golang/mock/mockgen && make mocks

      - name: Install ginkgo
        run: go get -u github.com/onsi/ginkgo/ginkgo

      - name: Execute `make build`
        run: make build

      # Create a minikube cluster for testing.

      - name: Check out `cnf-certification-test-partner`
        uses: actions/checkout@v2
        with:
          repository: test-network-function/cnf-certification-test-partner
          path: cnf-certification-test-partner

      - name: Start the minikube cluster for `local-test-infra`
        uses: ./cnf-certification-test-partner/.github/actions/start-minikube

      - name: Create `local-test-infra` OpenShift resources
        uses: ./cnf-certification-test-partner/.github/actions/create-local-test-infra-resources
        with:
          working_directory: cnf-certification-test-partner

      # Perform smoke tests.

      - name: 'Test: Run diagnostic test suite'
        run: ./run-cnf-suites.sh diagnostic

      - name: 'Test: Run test suites'
        run: ./run-cnf-suites.sh access-control lifecycle platform observablility networking affiliated-certification

      # Perform smoke tests using a TNF container.

      - name: Build the `test-network-function` image
        run: |
          docker build --no-cache \
            -t ${REGISTRY_LOCAL}/${IMAGE_NAME}:${IMAGE_TAG} \
            -t ${REGISTRY}/${IMAGE_NAME}:${IMAGE_TAG} \
            --build-arg TNF_VERSION=${COMMIT_SHA} \
            --build-arg TNF_SRC_URL=${TNF_SRC_URL} .
        env:
          COMMIT_SHA: ${{ github.sha }}

      - name: Create required TNF config files and directories
        run: |
          mkdir -p $TNF_CONFIG_DIR $TNF_OUTPUT_DIR
          cp test-network-function/*.yml $TNF_CONFIG_DIR
        shell: bash

      - name: 'Test: Run diagnostic test suite in a TNF container'
        run: ./run-tnf-container.sh ${{ env.TESTING_CMD_PARAMS }} diagnostic

      - name: 'Test: Run generic test suite in a TNF container'
        run: ./run-tnf-container.sh ${{ env.TESTING_CMD_PARAMS }} generic access-control

      # Push the new unstable TNF image to Quay.io.

      - name: (if on main and upstream) Authenticate against Quay.io
        if: ${{ github.ref == 'refs/heads/main' && github.repository_owner == 'test-network-function' }}
        uses: docker/login-action@v1
        with:
          registry: ${{ env.REGISTRY }}
          # Use a Robot Account to authenticate against Quay.io
          # https://docs.quay.io/glossary/robot-accounts.html
          username: ${{ secrets.QUAY_ROBOT_USERNAME }}
          password: ${{ secrets.QUAY_ROBOT_TOKEN }}

      - name: (if on main and upstream) Push the newly built image to Quay.io
        if: ${{ github.ref == 'refs/heads/main' && github.repository_owner == 'test-network-function' }}
        run: docker push --all-tags ${REGISTRY}/${IMAGE_NAME}<|MERGE_RESOLUTION|>--- conflicted
+++ resolved
@@ -20,11 +20,8 @@
   TNF_SRC_URL: 'https://github.com/${{ github.repository }}'
   TESTING_CMD_PARAMS: '-n host -i ${REGISTRY_LOCAL}/${IMAGE_NAME}:${IMAGE_TAG} -t ${TNF_CONFIG_DIR} -o ${TNF_OUTPUT_DIR}'
   NAMESPACE_TO_GENERATE: tnf
-<<<<<<< HEAD
   TNF_PARTNER_DIR: '/usr/tnf-partner'
   TNF_PARTNER_SRC_DIR: '${TNF_PARTNER_DIR}/src'
-=======
->>>>>>> 25d87204
 
 jobs:
   lint:
