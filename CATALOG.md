--- conflicted
+++ resolved
@@ -9,8 +9,6 @@
 
 Test Cases are the specifications used to perform a meaningful test.  Test cases may run once, or several times against several targets.  CNF Certification includes a number of normative and informative tests to ensure CNFs follow best practices.  Here is the list of available 
 
-<<<<<<< HEAD
-=======
 ### observability
 
 #### container-logging
@@ -215,7 +213,6 @@
 Suggested Remediation|Ensure that the each CNF Pod is configured to use a valid Service Account
 Best Practice Reference|[CNF Best Practice V1.2](https://connect.redhat.com/sites/default/files/2021-03/Cloud%20Native%20Network%20Function%20Requirements.pdf) Section 6.2.3 and 6.2.7
 
->>>>>>> 8575cfdf
 ### affiliated-certification
 
 #### container-is-certified
