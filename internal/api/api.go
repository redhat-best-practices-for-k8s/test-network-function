package api

import (
	"encoding/json"
	"fmt"
	"io"
	"net/http"

	"github.com/test-network-function/test-network-function/pkg/config/configsections"
)

// Endpoints document can be found here
// https://docs.engineering.redhat.com/pages/viewpage.action?spaceKey=EXD&title=Pyxis
// There are external and internal endpoints. External doesn't need authentication
// Here we are using only External endpoint to collect published containers and operator information

const apiContainerCatalogExternalBaseEndPoint = "https://catalog.redhat.com/api/containers/v1"
const apiOperatorCatalogExternalBaseEndPoint = "https://catalog.redhat.com/api/containers/v1/operators"
const apiCatalogByRepositoriesBaseEndPoint = "https://catalog.redhat.com/api/containers/v1/repositories/registry/registry.access.redhat.com/repository"

var (
	dataKey = "data"
	idKey   = "_id"
)

// HTTPClient Client interface
type HTTPClient interface {
	Do(req *http.Request) (*http.Response, error)
}

// CertAPIClient is http client to handle `pyxis` rest api
type CertAPIClient struct {
	Client HTTPClient
}

// NewHTTPClient return new http client
func NewHTTPClient() CertAPIClient {
	return CertAPIClient{Client: &http.Client{}}
}

type catalogQueryResponse struct {
	Page     uint          `json:"page"`
	PageSize uint          `json:"page_size"`
	Total    uint          `json:"total"`
	Data     []interface{} `json:"data"`
}

// IsContainerCertified get container image info by repo/name and checks if container details is present
// If present then returns `true` as certified operators.
func (api CertAPIClient) IsContainerCertified(id configsections.ContainerImageIdentifier) (bool, error) {
	responseData, err := api.getRequest(CreateContainerCatalogQueryURL(id))
	if err == nil {
		var response catalogQueryResponse
		err = json.Unmarshal(responseData, &response)
		if err == nil {
			return len(response.Data) > 0, nil
		}
	}
	return false, err
}

func CreateContainerCatalogQueryURL(id configsections.ContainerImageIdentifier) string {
	var url string
	const defaultTag = "latest"
	if id.Digest == "" {
		if id.Tag == "" {
			id.Tag = defaultTag
		}
		url = fmt.Sprintf("%s/%s/%s/images?filter=repositories.repository==%s/%s;repositories.tags.name==%s", apiCatalogByRepositoriesBaseEndPoint, id.Repository, id.Name, id.Repository, id.Name, id.Tag)
	} else {
		url = fmt.Sprintf("%s/%s/%s/images?filter=image_id==%s", apiCatalogByRepositoriesBaseEndPoint, id.Repository, id.Name, id.Digest)
	}
	return url
}

// IsOperatorCertified get operator bundle by package name and check if package details is present
// If present then returns `true` as certified operators.
<<<<<<< HEAD
func (api CertAPIClient) IsOperatorCertified(org, packageName, version string) bool {
	if imageID, err := api.GetOperatorBundleIDByPackageName(org, packageName, version); err != nil || imageID == "" {
		return false
=======
func (api CertAPIClient) IsOperatorCertified(org, packageName string) (bool, error) {
	imageID, err := api.GetOperatorBundleIDByPackageName(org, packageName)
	if err == nil {
		if imageID == "" {
			return false, nil
		}
		return true, nil
>>>>>>> 145caa6a
	}
	return false, err
}

// GetImageByID get container image data for the given container Id.  Returns (response, error).
func (api CertAPIClient) GetImageByID(id string) (string, error) {
	var response string
	url := fmt.Sprintf("%s/images/id/%s", apiContainerCatalogExternalBaseEndPoint, id)
	responseData, err := api.getRequest(url)
	if err == nil {
		response = string(responseData)
	}
	return response, err
}

// GetOperatorBundleIDByPackageName get published operator bundle Id by organization and package name.
// Returns (ImageID, error).
func (api CertAPIClient) GetOperatorBundleIDByPackageName(org, name, vsersion string) (string, error) {
	var imageID string
	url := fmt.Sprintf("%s/bundles?page_size=1&filter=organization==%s;csv_name==%s;ocp_version==%s", apiOperatorCatalogExternalBaseEndPoint, org, name, vsersion)
	responseData, err := api.getRequest(url)
	if err == nil {
		imageID, err = api.getIDFromResponse(responseData)
	}
	return imageID, err
}

// getRequest a http call to rest api, returns byte array or error. Returns (response, error).
func (api CertAPIClient) getRequest(url string) ([]byte, error) {
	req, err := http.NewRequest(http.MethodGet, url, http.NoBody) //nolint:noctx
	if err != nil {
		return nil, err
	}
	resp, err := api.Client.Do(req)
	if err != nil {
		return nil, err
	}
	defer resp.Body.Close()
	response, err := io.ReadAll(resp.Body)
	if err != nil {
		return nil, err
	}
	return response, nil
}

// getIDFromResponse searches for first occurrence of id and return. Returns (id and error).
func (api CertAPIClient) getIDFromResponse(response []byte) (string, error) {
	var data interface{}
	var id string
	if err := json.Unmarshal(response, &data); err != nil {
		return id, fmt.Errorf("error unmarshalling payload in API Response %v", err.Error())
	}
	m := data.(map[string]interface{})
	for k, v := range m {
		if k == dataKey {
			// if the value is an array, search recursively
			// from each element
			if va, ok := v.([]interface{}); ok {
				for _, a := range va {
					if res, ok := api.Find(a, idKey); ok {
						id = fmt.Sprintf("%v", res)
						break
					}
				}
			}
		}
	}

	return id, nil
}

// Find key in interface (recursively) and return value as interface
func (api CertAPIClient) Find(obj interface{}, key string) (interface{}, bool) {
	// if the argument is not a map, ignore it
	mobj, ok := obj.(map[string]interface{})
	if !ok {
		return nil, false
	}
	for k, v := range mobj {
		// key match, return value
		if k == key {
			return v, true
		}
		// if the value is a map, search recursively
		if m, ok := v.(map[string]interface{}); ok {
			if res, ok := api.Find(m, key); ok {
				return res, true
			}
		}
		// if the value is an array, search recursively
		// from each element
		if va, ok := v.([]interface{}); ok {
			for _, a := range va {
				if res, ok := api.Find(a, key); ok {
					return res, true
				}
			}
		}
	}
	// element not found
	return nil, false
}<|MERGE_RESOLUTION|>--- conflicted
+++ resolved
@@ -75,19 +75,9 @@
 
 // IsOperatorCertified get operator bundle by package name and check if package details is present
 // If present then returns `true` as certified operators.
-<<<<<<< HEAD
 func (api CertAPIClient) IsOperatorCertified(org, packageName, version string) bool {
 	if imageID, err := api.GetOperatorBundleIDByPackageName(org, packageName, version); err != nil || imageID == "" {
 		return false
-=======
-func (api CertAPIClient) IsOperatorCertified(org, packageName string) (bool, error) {
-	imageID, err := api.GetOperatorBundleIDByPackageName(org, packageName)
-	if err == nil {
-		if imageID == "" {
-			return false, nil
-		}
-		return true, nil
->>>>>>> 145caa6a
 	}
 	return false, err
 }
