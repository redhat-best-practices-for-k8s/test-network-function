#!/usr/bin/env bash

# defaults
export OUTPUT_LOC="$PWD/test-network-function"

usage() {
	echo "$0 [-o OUTPUT_LOC] SUITE [... SUITE]"
	echo "Call the script and list the test suites to run"
	echo "  e.g."
	echo "    $0 [ARGS] generic container"
	echo "  will run the generic and container suites"
	echo ""
	echo "Allowed suites are listed in the README."
}

usage_error() {
	usage
	exit 1
}

# Parge args beginning with "-"
while [[ $1 == -* ]]; do
	case "$1" in
		-h|--help|-\?) usage; exit 0;;
		-o) if (($# > 1)); then
				OUTPUT_LOC=$2; shift 2
			else
				echo "-o requires an argument" 1>&2
				exit 1
			fi ;;
		--) shift; break;;
		-*) echo "invalid option: $1" 1>&2; usage_error;;
	esac
done
# specify Junit report file name.
GINKGO_ARGS="-ginkgo.v -junit $OUTPUT_LOC -claimloc $OUTPUT_LOC -ginkgo.reportFile $OUTPUT_LOC/cnf-certification-tests_junit.xml"
FOCUS=""

for var in "$@"
do
<<<<<<< HEAD
	case "$var" in
		diagnostic) FOCUS="diagnostic|$FOCUS";;
		generic) FOCUS="generic|$FOCUS";;
    example-cnf) FOCUS="example-cnf|$FOCUS";;
		multus) FOCUS="multus|$FOCUS";;
		operator) FOCUS="operator|$FOCUS";;
		container) FOCUS="container|$FOCUS";;
		*) usage_error;;
	esac
=======
	FOCUS="$var|$FOCUS"
	# case "$var" in
	# 	diagnostic) FOCUS="diagnostic|$FOCUS";;
	# 	access-control) FOCUS="ac|$FOCUS";;
	# 	affiliated-certification) FOCUS="affiliated-certification|$FOCUS";;
	# 	lifecycle) FOCUS="lifecycle|$FOCUS";;
	# 	platform-alteration) FOCUS="platform-alteration|$FOCUS";;
	# 	generic) FOCUS="generic|$FOCUS";;
	# 	observability) FOCUS="observability|$FOCUS";;
	# 	operator) FOCUS="operator|$FOCUS";;
	# 	networking) FOCUS="networking|$FOCUS";;
	# 	*) usage_error;;
	# esac
>>>>>>> 25d87204
done

# If no focus is set then display usage and quit with a non-zero exit code.
[ -z "$FOCUS" ] && usage_error

FOCUS=${FOCUS%?}  # strip the trailing "|" from the concatenation

# Run cnf-feature-deploy test container if not running inside a container
# cgroup file doesn't exist on MacOS. Consider that as not running in container as well
if [[ ! -f "/proc/1/cgroup" ]] || grep -q init\.scope /proc/1/cgroup; then
	cd script
	./run-cfd-container.sh
	cd ..
fi

echo "Running with focus '$FOCUS'. Report will be output to '$OUTPUT_LOC'"
cd ./test-network-function && ./test-network-function.test -ginkgo.focus="$FOCUS" ${GINKGO_ARGS}<|MERGE_RESOLUTION|>--- conflicted
+++ resolved
@@ -38,17 +38,6 @@
 
 for var in "$@"
 do
-<<<<<<< HEAD
-	case "$var" in
-		diagnostic) FOCUS="diagnostic|$FOCUS";;
-		generic) FOCUS="generic|$FOCUS";;
-    example-cnf) FOCUS="example-cnf|$FOCUS";;
-		multus) FOCUS="multus|$FOCUS";;
-		operator) FOCUS="operator|$FOCUS";;
-		container) FOCUS="container|$FOCUS";;
-		*) usage_error;;
-	esac
-=======
 	FOCUS="$var|$FOCUS"
 	# case "$var" in
 	# 	diagnostic) FOCUS="diagnostic|$FOCUS";;
@@ -62,7 +51,6 @@
 	# 	networking) FOCUS="networking|$FOCUS";;
 	# 	*) usage_error;;
 	# esac
->>>>>>> 25d87204
 done
 
 # If no focus is set then display usage and quit with a non-zero exit code.
