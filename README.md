
# Test Network Function ![build](https://github.com/test-network-function/test-network-function/actions/workflows/merge.yaml/badge.svg) [![Go Report Card](https://goreportcard.com/badge/github.com/test-network-function/test-network-function)](https://goreportcard.com/report/github.com/test-network-function/test-network-function)


This repository contains a set of Cloud-Native Network Functions (CNFs) test cases and the framework to build more. The tests and framework are intended 
to test the interaction of CNFs with OpenShift Container Platform.  It also generates a report 
(claim.json) after running tests.

Please consult [CATALOG.md](./CATALOG.md) for a catalog of the included test cases and test case building blocks.

The suite is provided here in part so that CNF Developers can use the suite to test their CNFs readiness for
certification.  Please see "CNF Developers" below for more information.

## Overview 
 ![overview](docs/images/overview-new.svg)

In the diagram above:
- the `CNF` is the CNF to be certified. The certification suite identifies the resources (containers/pods/operators etc) belonging to the CNF via labels or static data entries in the config file
- the `Certification container/exec` is the certification test suite running on the platform or in a container. The executable verifies the CNF under test configuration and its interactions with openshift
- the `Debug` pods are part of a daemonset responsible to run various privileged commands on kubernetes nodes. Debug pods are useful to run platform tests and test commands (e.g. ping) in container namespaces without changing the container image content. The debug daemonset is instantiated via the cnf-certification-test-partner repository [repo](https://github.com/test-network-function/cnf-certification-test-partner).  


## Test Configuration

The Test Network Function support autodiscovery using labels and annotations. The following sections describe how to configure the TNF via labels/annotation and the corresponding settings in the config file. A sample config file can be found [here](test-network-function/tnf_config.yml).

### targetNameSpaces

Multiple namespaces can be specified in the [configuration file](test-network-function/tnf_config.yml). Namespaces will be used by autodiscovery to find the Pods under test.
``` shell script
targetNameSpaces:
  - name: firstnamespace
  - name: secondnamespace 
```
### targetPodLabels
The goal of this section is to specify the labels to be used to identify the CNF resources under test. It's highly recommended that the labels should be defined in pod definition rather than added after pod is created, as labels added later on will be lost in case the pod gets rescheduled. In case of pods defined as part of a deployment, it's best to use the same label as the one defined in the `spec.selector.matchLabels` section of the deployment yaml. The prefix field can be used to avoid naming collision with other labels.
```shell script
targetPodLabels:
  - prefix: test-network-function.com
    name: generic
    value: target
```

The corresponding label used to match pods is: 
```shell script
test-network-function.com/generic: target 
```

Once the pods are found, all of their containers are also added to the target container list. A target deployments list will also be created with all the deployments which the test pods belong to.

### targetCrds
In order to autodiscover the CRDs to be tested, an array of search filters can be set under the "targetCrdFilters" label. The autodiscovery mechanism will iterate through all the filters to look for all the CRDs that match it. Currently, filters only work by name suffix.

```shell-script
targetCrdFilters:
 - nameSuffix: "group1.tnf.com"
 - nameSuffix: "anydomain.com"
```

The autodiscovery mechanism will create a list of all CRD names in the cluster whose names have the suffix "group1.tnf.com" or "anydomain.com", e.g. "crd1.group1.tnf.com" or "mycrd.mygroup.anydomain.com".

### testTarget
#### podsUnderTest / containersUnderTest
The autodiscovery mechanism will attempt to identify the default network device and all the IP addresses of the pods it needs for network connectivity tests, though that information can be explicitly set using annotations if needed. For Pod IPs:

* The annotation test-network-function.com/multusips is the highest priority, and must contain a JSON-encoded list of IP addresses to be tested for the pod. This must be explicitly set.
* If the above is not present, the k8s.v1.cni.cncf.io/networks-status annotation is checked and all IPs from it are used. This annotation is automatically managed in OpenShift but may not be present in K8s.
* If neither of the above is present, then only known IPs associated with the pod are used (the pod .status.ips field).

For Network Interfaces:

* The annotation test-network-function.com/defaultnetworkinterface is the highest priority, and must contain a JSON-encoded string of the primary network interface for the pod. This must be explicitly set if needed. Examples can be seen in cnf-certification-test-partner
* If the above is not present, the k8s.v1.cni.cncf.io/networks-status annotation is checked and the "interface" from the first entry found with "default"=true is used. This annotation is automatically managed in OpenShift but may not be present in K8s.

The label test-network-function.com/skip_connectivity_tests excludes pods from connectivity tests. The label value is not important, only its presence.

#### operators

The section can be configured as well as auto discovered. For manual configuration, see the commented part of the [sample config](test-network-function/tnf_config.yml). For autodiscovery:

* CSVs to be tested by the `operator` spec are identified with the `test-network-function.com/operator=target`
label. Any value is permitted but `target` is used here for consistency with the other specs.
* `test-network-function.com/subscription_name` is optional and should contain a JSON-encoded string that's the name of
the subscription for this CSV. If unset, the CSV name will be used.

### certifiedcontainerinfo and certifiedoperatorinfo

The `certifiedcontainerinfo` and `certifiedoperatorinfo` sections contain information about Containers and Operators that are
to be checked for certification status on Red Hat catalogs.

### checkDiscoveredContainerCertificationStatus
This boolean flag can be turned on when you intent to have the test suite check the certification status of the container images used by the autodiscoverd test target pods in addition to the configured image list.

## Runtime environement variables
### Disable intrusive tests
If you would like to skip intrusive tests which may disrupt cluster operations, issue the following:

```shell script
export TNF_NON_INTRUSIVE_ONLY=true
```

Likewise, to enable intrusive tests, set the following:

```shell script
export TNF_NON_INTRUSIVE_ONLY=false
```

### Specifiy the location of the partner repo
This env var is optional, but highly recommended if running the test suite from a clone of this github repo. It's not needed or used if running the tnf image.

To set it, clone the partner [repo](https://github.com/test-network-function/cnf-certification-test-partner) and set TNF_PARTNER_SRC_DIR to point to it.

```shell script
export TNF_PARTNER_SRC_DIR=/home/userid/code/cnf-certification-test-partner
```

When this variable is set, the run-cnf-suites.sh script will deploy/refresh the partner deployments/pods in the cluster before starting the test run.

### Disconnected environment
In a disconnected environment, only specific versions of images are mirrored to the local repo. For those environments,
the debug pod image `quay.io/testnetworkfunction/debug-partner` should be mirrored
and `TNF_PARTNER_REPO` should be set to the local repo, e.g.:

```shell-script
export TNF_PARTNER_REPO="registry.dfwt5g.lab:5000/testnetworkfunction"
```

### Execute test suites from openshift-kni/cnf-feature-deploy
The test suites from openshift-kni/cnf-feature-deploy can be run prior to the actual CNF certification test execution and the results are incorporated in the same claim file if the following environment variable is set:


```shell script
export TNF_RUN_CFD_TEST=true
```

By default, the image with release tag `4.6` is used and the ginkgo skip argument is set to `performance|sriov|ptp|sctp|xt_u32|dpdk|ovn`. To override the default behavior, set these environment variables: `TNF_CFD_IMAGE_TAG` and `TNF_CFD_SKIP`. For more information on the test suites, refer to [the cnf-features-deploy repository](https://github.com/openshift-kni/cnf-features-deploy)

## Running the tests with in a prebuild container

### Pulling test image
An image is built and is available at this repository: [quay.io](https://quay.io/repository/testnetworkfunction/test-network-function)
The image can be pulled using :
```shell script
docker pull quay.io/testnetworkfunction/test-network-function
```
### Cluster requirement
* OCP cluster should allow interactive shell sessions to pods/containers to stay alive when being idle for more than a few minutes. If it is not the case, consult the maintainer of the cluster infrastructure on how it can be enabled. Also, make sure the firewalls/load balancers on the path do not timeout idle connections too quickly.
* OCP cluster should provide enough resources to drain nodes and reschedule pods. If that's not the case, then ``lifecycle-pod-recreation`` test should be skipped.
### Check cluster resources
Some tests suites such as platform-alteration require node access to get node configuration like hugepage.
In order to get the required information, the test suite does not ssh into nodes, but instead rely on [oc debug tools ](https://docs.openshift.com/container-platform/3.7/cli_reference/basic_cli_operations.html#debug). This tool makes it easier to fetch information from nodes and also to debug running pods.

In short, oc debug tool will launch a new container ending with "-debug" suffix, the container will be destroyed once the debug session is done. To be able to create the debug pod,  the cluster should have enough resources, otherwise those tests would fail.

**Note:**
It's recommended to clean up disk space and make sure there's enough resources to deploy another container image in every node before starting the tests.
### Run the tests
``./run-tnf-container.sh`` script is used to launch the tests.  

There are several required arguments:

* `-t` gives the local directory that contains tnf config files set up for the test.
* `-o` gives the local directory that the test results will be available in once the container exits. This directory must exist in order for the claim file to be written.

Optional arguments are:
* `-f` gives the list of suites to be run, space separated.
* `-s` gives the name of tests that should be skipped. This flag is discarded if no `-f` was set.
* `-i` gives a name to a custom TNF container image. Supports local images, as well as images from external registries.
* `-k` gives a path to one or more kubeconfig files to be used by the container to authenticate with the cluster. Paths must be separated by a colon.
* `-n` gives the network mode of the container. Defaults set to `host`, which requires selinux to be disabled. Alternatively, `bridge` mode can be used with selinux if TNF_CONTAINER_CLIENT is set to `docker` or running the test as root. See the [docker run --network parameter reference](https://docs.docker.com/engine/reference/run/#network-settings) for more information on how to configure network settings.

If `-f` is not specified, the tnf will run in 'diagnostic' mode. In this mode, no test case will run: it will only get information from the cluster (PUTs, CRDs, nodes info, etc...) to save it in the claim file. This can be used to make sure the configuration was properly set and the autodiscovery found the right pods/crds...

If `-k` is not specified, autodiscovery is performed.
The autodiscovery first looks for paths in the `$KUBECONFIG` environment variable on the host system, and if the variable is not set or is empty, the default configuration stored in `$HOME/.kube/config` is checked.

```shell script
./run-tnf-container.sh -k ~/.kube/config -t ~/tnf/config -o ~/tnf/output -f networking access-control -s access-control-host-resource-PRIVILEGED_POD
```

See [General tests](#general-tests) for a list of available keywords.

### Running using `docker` instead of `podman`

By default, `run-container.sh` utilizes `podman`.  However, you can configure an alternate container virtualization
client using `TNF_CONTAINER_CLIENT`.  This is particularly useful for operating systems that do not readily support
`podman`, such as macOS.  In order to configure the test harness to use `docker`, issue the following prior to
`run-tnf-container.sh`:

```shell script
export TNF_CONTAINER_CLIENT="docker"
```

### Building the container image locally

You can build an image locally by using the command below. Use the value of `TNF_VERSION` to set a branch, a tag, or a hash of a commit that will be installed into the image.

```shell script
docker build -t test-network-function:v1.0.5 --build-arg TNF_VERSION=v1.0.5 .
```

To build an image that installs TNF from an unofficial source (e.g. a fork of the TNF repository), use the `TNF_SRC_URL` build argument to override the URL to a source repository.

```shell script
docker build -t test-network-function:v1.0.5 \
  --build-arg TNF_VERSION=v1.0.5 \
  --build-arg TNF_SRC_URL=https://github.com/test-network-function/test-network-function .
```

To make `run-tnf-container.sh` use the newly built image, specify the custom TNF image using the `-i` parameter.

```shell script
./run-tnf-container.sh -i test-network-function:v1.0.5 -t ~/tnf/config -o ~/tnf/output -f networking access-control
```
 Note: see [General tests](#general-tests) for a list of available keywords.


## Building and running the standalone test executable

Currently, all available tests are part of the "CNF Certification Test Suite" test suite, which serves as the entrypoint to run all test specs.
By default, `test-network-function` emits results to `test-network-function/cnf-certification-tests_junit.xml`.
### Dependencies

At a minimum, the following dependencies must be installed *prior* to running `make install-tools`.

Dependency|Minimum Version
---|---
[GoLang](https://golang.org/dl/)|1.17
[golangci-lint](https://golangci-lint.run/usage/install/)|1.44.0
[jq](https://stedolan.github.io/jq/)|1.6
[OpenShift Client](https://mirror.openshift.com/pub/openshift-v4/clients/ocp/)|4.7

Other binary dependencies required to run tests can be installed using the following command:

```shell script
make install-tools
```

Finally the source dependencies can be installed with

```shell script
make update-deps
```

*Note*: You must also make sure that `$GOBIN` (default `$GOPATH/bin`) is on your `$PATH`.

*Note*:  Efforts to containerize this offering are considered a work in progress.



### Pulling The Code

In order to pull the code, issue the following command:

```shell script
mkdir ~/workspace
cd ~/workspace
git clone git@github.com:test-network-function/test-network-function.git
cd test-network-function
```

### Building the Tests

In order to build the test executable, first make sure you have satisfied the [dependencies](#dependencies).
```shell script
make build-cnf-tests
```

*Gotcha:* The `make build*` commands run unit tests where appropriate. They do NOT test the CNF.

### Testing a CNF

Once the executable is built, a CNF can be tested by specifying which suites to run using the `run-cnf-suites.sh` helper
script.

Run any combination of the suites keywords listed at in the [General tests](#general-tests) section, e.g.

```shell script
./run-cnf-suites.sh -f lifecycle
./run-cnf-suites.sh -f networking lifecycle
./run-cnf-suites.sh -f operator networking
./run-cnf-suites.sh -f networking platform-alteration
./run-cnf-suites.sh -f networking lifecycle affiliated-certification operator
```

As with "run-tnf-container.sh", if `-f` is not specified here, the tnf will run in 'diagnostic' mode. See [Run the tests](#run-the-tests) section for more info.

By default the claim file will be output into the same location as the test executable. The `-o` argument for
`run-cnf-suites.sh` can be used to provide a new location that the output files will be saved to. For more detailed
control over the outputs, see the output of `test-network-function.test --help`.

```shell script
cd test-network-function && ./test-network-function.test --help
```

*Gotcha:* check that OCP cluster has resources to deploy [debug image](#check-cluster-resources)

#### Running a single test or a subset

All tests have unique labels, which can be used to filter which tests are to be run. This is useful when debugging
a single test.

You can select the test to be executed when running `run-cnf-suites.sh` with the following command-line:

```shell script
./run-cnf-suites.sh -f operator -l operator-install-source
```

Note that the `-l` parameter will be treated as a regular expression, so you can select more than one test by
their labels.

You can find all test labels by running the following commands:

```shell script
cd test-network-function
./test-network-function.test  --ginkgo.dry-run --ginkgo.v
```

You can also check the [CATALOG.md](CATALOG.md) to find all test labels.

## Available Test Specs

There are two categories for CNF tests;  'General' and 'CNF-specific' (TODO).

The 'General' tests are designed to test any commodity CNF running on OpenShift, and include specifications such as
'Default' network connectivity.

'CNF-specific' tests are designed to test some unique aspects of the CNF under test are behaving correctly.  This could
include specifications such as issuing a `GET` request to a web server, or passing traffic through an IPSEC tunnel.

'CNF-specific' test are yet to be defined.

### General tests

Test in the "general" category belong to multiple suites that can be run in any combination as is
appropriate for the CNF(s) under test. Test suites group tests by topic area:

Suite|Test Spec Description|Minimum OpenShift Version
---|---|---
`access-control`|The access-control test suite is used to test  service account, namespace and cluster/pod role binding for the pods under test. It also tests the pods/containers configuration.|4.6.0
`affiliated-certification`|The affiliated-certification test suite verifies that the containers and operators listed in the configuration file or used by the CNF are certified by Redhat|4.6.0
`lifecycle`| The lifecycle test suite verifies the pods deployment, creation, shutdown and  survivability. |4.6.0
`networking`|The networking test suite contains tests that check connectivity and networking config related best practices.|4.6.0
`operator`|The operator test suite is designed to test basic Kubernetes Operator functionality.|4.6.0
`platform-alteration`| verifies that key platform configuration is not modified by the CNF under test|4.6.0
`observability`|  the observability test suite contains tests that check CNF logging is following best practices and that CRDs have status fields|4.6.0
Please consult [CATALOG.md](CATALOG.md) for a detailed description of tests in each suite.


### CNF-specific tests
TODO

## Test Output

### Claim File

The test suite generates a "claim" file, which describes the system(s) under test, the tests that were run, and the
outcome of all of the tests.  This claim file is the proof of the test run that is evaluated by Red Hat when
"certified" status is being considered.  For more information about the contents of the claim file please see the
[schema](https://github.com/test-network-function/test-network-function-claim/blob/main/schemas/claim.schema.json).  You can
read more about the purpose of the claim file and CNF Certification in the
[Guide](https://redhat-connect.gitbook.io/openshift-badges/badges/cloud-native-network-functions-cnf).

### Adding Test Results for the CNF Validation Test Suite to a Claim File 
e.g. Adding a cnf platform test results to your existing claim file.

You can use the claim cli tool to append other related test suite results to your existing claim.json file.
The output of the tool will be an updated claim file.
```
go run cmd/tools/cmd/main.go claim-add --claimfile=claim.json --reportdir=/home/$USER/reports
```
 Args:  
`
--claimfile is an existing claim.json file`
`
--repordir :path to test results that you want to include.
`

 The tests result files from the given report dir will be appended under the result section of the claim file using file name as the key/value pair.
 The tool will ignore the test result, if the key name is already present under result section of the claim file.
```
 "results": {
 "cnf-certification-tests_junit": {
 "testsuite": {
 "-errors": "0",
 "-failures": "2",
 "-name": "CNF Certification Test Suite",
 "-tests": "14",
```

### Command Line Output

When run the CNF test suite will output a report to the terminal that is primarily useful for Developers to evaluate and
address problems.  This output is similar to many testing tools.

#### Test successful output example
Here's an example of a Test pass.  It verifies that the CNF is using a replica set:

```shell
------------------------------
lifecycle when Testing owners of CNF pod 
  Should be only ReplicaSet
  /Users/$USER/cnf-cert/test-network-function/test-network-function/lifecycle/suite.go:339
2021/07/27 11:41:25 Sent: "oc -n tnf get pods test-697ff58f87-d55zx -o custom-columns=OWNERKIND:.metadata.ownerReferences\\[\\*\\].kind && echo END_OF_TEST_SENTINEL\n"
2021/07/27 11:41:26 Match for RE: "(?s)OWNERKIND\n.+((.|\n)*END_OF_TEST_SENTINEL\n)" found: ["OWNERKIND\nReplicaSet\nEND_OF_TEST_SENTINEL\n" "END_OF_TEST_SENTINEL\n" ""] Buffer: "OWNERKIND\nReplicaSet\nEND_OF_TEST_SENTINEL\n"
•

```

#### Test failed output examples

The following is the output from a Test failure.  In this case, the test is checking that a CSV (ClusterServiceVersion)
is installed correctly, but does not find it (the operator was not present on the cluster under test):

```shell
------------------------------
operator Runs test on operators when under test is: my-etcd/etcdoperator.v0.9.4  
  tests for: CSV_INSTALLED
  /Users/$USER/cnf-cert/test-network-function/test-network-function/operator/suite.go:122
2020/12/15 15:28:19 Sent: "oc get csv etcdoperator.v0.9.4 -n my-etcd -o json | jq -r '.status.phase'\n"

• Failure [10.002 seconds]
operator
/Users/$USER/cnf-cert/test-network-function/test-network-function/operator/suite.go:58
  Runs test on operators
  /Users/$USER/cnf-cert/test-network-function/test-network-function/operator/suite.go:71
    when under test is: my-etcd/etcdoperator.v0.9.4 
    /Users/$USER/cnf-cert/test-network-function/test-network-function/operator/suite.go:121
      tests for: CSV_INSTALLED [It]
      /Users/$USER/cnf-cert/test-network-function/test-network-function/operator/suite.go:122

      Expected
          <int>: 0
      to equal
          <int>: 1

```

The following is the output from a Test failure.  In this case, the test is checking that a Subscription
is installed correctly, but does not find it (the operator was not present on the cluster under test):

```shell
------------------------------
operator Runs test on operators when under test is: my-etcd/etcd
  tests for: SUBSCRIPTION_INSTALLED
  /Users/$USER/cnf-cert/test-network-function/test-network-function/operator/suite.go:129
2021/04/09 12:37:10 Sent: "oc get subscription etcd -n my-etcd -ojson | jq -r '.spec.name'\n"

• Failure [10.000 seconds]
operator
/Users/$USER/cnf-cert/test-network-function/test-network-function/operator/suite.go:55
  Runs test on operators
  /Users/$USER/cnf-cert/test-network-function/test-network-function/operator/suite.go:68
    when under test is: default/etcdoperator.v0.9.4 
    /Users/$USER/cnf-cert/test-network-function/test-network-function/operator/suite.go:128
      tests for: SUBSCRIPTION_INSTALLED [It]
      /Users/$USER/cnf-cert/test-network-function/test-network-function/operator/suite.go:129

      Expected
          <int>: 0
      to equal
          <int>: 1

```

The following is the output from a Test failure.  In this case, the test is checking clusterPermissions for
specific CSV, but does not find it (the operator was not present on the cluster under test):

```shell
------------------------------
operator Runs test on operators 
  should eventually be verified as certified (operator redhat-marketplace/etcd-operator)
  /Users/$USER/cnf-cert/test-network-function/test-network-function/operator/suite.go:146

• Failure [30.002 seconds]
operator
/Users/$USER/cnf-cert/test-network-function/test-network-function/operator/suite.go:76
  Runs test on operators
  /Users/$USER/cnf-cert/test-network-function/test-network-function/operator/suite.go:89
    should eventually be verified as certified (operator redhat-marketplace/etcd-operator) [It]
    /Users/$USER/cnf-cert/test-network-function/test-network-function/operator/suite.go:146

    Timed out after 30.001s.
    Expected
        <bool>: false
    to be true

    /Users/$USER/cnf-cert/test-network-function/test-network-function/operator/suite.go:152
```
## Log level 
The optional LOG_LEVEL environment variable sets the log level. Defaults to "info" if not set. Valid values are: trace, debug, info, warn, error, fatal, panic.

## Grading Tool
### Overview
A tool for processing the claim file and producing a quality grade for the CNF.
The user supplies a policy conforming to [policy schema](schemas/gradetool-policy-schema.json).
A grade is considered `passed` if all its direct tests passed and its base grade passed.
In the output we use the field `propose` to indicate grade passed or failed.
See [policy example](pkg/gradetool/testdata/policy-good.json) for understanding the output of the grading tool.
### How to build and execute
```
make build
or
make build-gradetool
```
Executable name is `gradetool`.

## CNF Developers

Developers of CNFs, particularly those targeting 
[CNF Certification with Red Hat on OpenShift](https://redhat-connect.gitbook.io/openshift-badges/badges/cloud-native-network-functions-cnf),
can use this suite to test the interaction of their CNF with OpenShift.  If you are interested in CNF Certification
please contact [Red Hat](https://redhat-connect.gitbook.io/red-hat-partner-connect-general-guide/managing-your-account/getting-help/technology-partner-success-desk).

Refer to the rest of the documentation in this file to see how to install and run the tests as well as how to
interpret the results.

You will need an [OpenShift 4.6 (or newer) installation](https://docs.openshift.com/container-platform/4.6/welcome/index.html)
running your CNF, and at least one other machine available to host the test suite.  The
[cnf-certification-test-partner](https://github.com/test-network-function/cnf-certification-test-partner) repository has a very
simple example of this you can model your setup on.

# Known Issues

## Issue #146:  Shell Output larger than 16KB requires specification of the TNF_DEFAULT_BUFFER_SIZE environment variable

When dealing with large output, you may occasionally overrun the default buffer size. The manifestation of this issue is
a `json.SyntaxError`, and may look similar to the following:

```shell script
    Expected
        <*json.SyntaxError | 0xc0002bc020>: {
            msg: "unexpected end of JSON input",
            Offset: 660,
        }
    to be nil
```

In such cases, you will need to set the TNF_DEFAULT_BUFFER_SIZE to a sufficient size (in bytes) to handle the expected
output.

For example:

```shell script
<<<<<<< HEAD
TNF_DEFAULT_BUFFER_SIZE=32768 ./run-cnf-suites.sh -f networking
=======
TNF_DEFAULT_BUFFER_SIZE=32768 ./run-cnf-suites.sh -f diagnostic
```

# Testing certified operator
to test if operator certified need to label it with this command
```shell script
oc label csv <name> -n <namespace> "test-network-function.com/operator=target" 
>>>>>>> 14cbd5ab
```<|MERGE_RESOLUTION|>--- conflicted
+++ resolved
@@ -542,15 +542,11 @@
 For example:
 
 ```shell script
-<<<<<<< HEAD
 TNF_DEFAULT_BUFFER_SIZE=32768 ./run-cnf-suites.sh -f networking
-=======
-TNF_DEFAULT_BUFFER_SIZE=32768 ./run-cnf-suites.sh -f diagnostic
 ```
 
 # Testing certified operator
 to test if operator certified need to label it with this command
 ```shell script
 oc label csv <name> -n <namespace> "test-network-function.com/operator=target" 
->>>>>>> 14cbd5ab
 ```