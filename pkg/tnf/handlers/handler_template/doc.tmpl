// Copyright (C) 2020-2021 Red Hat, Inc.
// This program is free software; you can redistribute it and/or modify
// it under the terms of the GNU General Public License as published by
// the Free Software Foundation; either version 2 of the License, or
// (at your option) any later version.
//
// This program is distributed in the hope that it will be useful,
// but WITHOUT ANY WARRANTY; without even the implied warranty of
// MERCHANTABILITY or FITNESS FOR A PARTICULAR PURPOSE.  See the
// GNU General Public License for more details.
//
// You should have received a copy of the GNU General Public License along
// with this program; if not, write to the Free Software Foundation, Inc.,
// 51 Franklin Street, Fifth Floor, Boston, MA 02110-1301 USA.

<<<<<<< HEAD
=======
// Package {{ .LowerHandlername }} provides a test for {{ .LowerHandlername }}.
>>>>>>> 96b3a486
package {{ .LowerHandlername }}<|MERGE_RESOLUTION|>--- conflicted
+++ resolved
@@ -13,8 +13,5 @@
 // with this program; if not, write to the Free Software Foundation, Inc.,
 // 51 Franklin Street, Fifth Floor, Boston, MA 02110-1301 USA.
 
-<<<<<<< HEAD
-=======
 // Package {{ .LowerHandlername }} provides a test for {{ .LowerHandlername }}.
->>>>>>> 96b3a486
 package {{ .LowerHandlername }}