--- conflicted
+++ resolved
@@ -25,40 +25,6 @@
 )
 
 // {{ .UpperHandlername }}_Args()
-<<<<<<< HEAD
-func Test{{ .UpperHandlername }}_Args(t *testing.T){
-	// Todo : write test for function {{ .UpperHandlername }}_Args()
-}
-
-// {{ .UpperHandlername }}_GetIdentifier
-func Test{{ .UpperHandlername }}_GetIdentifier(t *testing.T){
-	// Todo : write test for function {{ .UpperHandlername }}_GetIdentifier
-}
-
-// {{ .UpperHandlername }}_ReelFirst
-func Test{{ .UpperHandlername }}_ReelFirst(t *testing.T){
-	// Todo : write test for function {{ .UpperHandlername }}_ReelFirst
-}
-
-// {{ .UpperHandlername }}_ReelEof
-func Test{{ .UpperHandlername }}_ReelEof(t *testing.T){
-	// Todo : write test for function {{ .UpperHandlername }}_ReelEof
-}
-
-// {{ .UpperHandlername }}_ReelTimeout
-func Test{{ .UpperHandlername }}_ReelTimeout(t *testing.T){
-	// Todo : write test for function {{ .UpperHandlername }}_ReelTimeout
-}
-
-// {{ .UpperHandlername }}_ReelMatch
-func Test{{ .UpperHandlername }}_ReelMatch(t *testing.T){
-	// Todo : write test for function {{ .UpperHandlername }}_ReelMatch
-}
-
-// New{{ .UpperHandlername }}
-func TestNew{{ .UpperHandlername }}(t *testing.T){
-	// Todo : write test for function TestNew{{ .UpperHandlername }}
-=======
 func Test{{ .UpperHandlername }}_Args(t *testing.T) {
 	// Todo: Write test for function {{ .UpperHandlername }}_Args.
 }
@@ -91,5 +57,4 @@
 // New{{ .UpperHandlername }}
 func TestNew{{ .UpperHandlername }}(t *testing.T) {
 	// Todo : write test for function TestNew{{ .UpperHandlername }}.
->>>>>>> 96b3a486
 }