--- conflicted
+++ resolved
@@ -152,11 +152,7 @@
 // GetPodsByLabel will return all pods with a given label value. If `labelValue` is an empty string, all pods with that
 // label will be returned, regardless of the labels value.
 func GetPodsByLabel(label configsections.Label, namespace string) (*PodList, error) {
-<<<<<<< HEAD
-	cmd := makeGetCommand(resourceTypePods, BuildLabelQuery(label), namespace)
-=======
 	out, err := executeOcGetCommand(resourceTypePods, buildLabelQuery(label), namespace)
->>>>>>> e4a985a5
 
 	if err != nil {
 		return nil, err
