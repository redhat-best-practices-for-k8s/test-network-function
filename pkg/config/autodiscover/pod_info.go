// Copyright (C) 2020 Red Hat, Inc.
//
// This program is free software; you can redistribute it and/or modify
// it under the terms of the GNU General Public License as published by
// the Free Software Foundation; either version 2 of the License, or
// (at your option) any later version.
//
// This program is distributed in the hope that it will be useful,
// but WITHOUT ANY WARRANTY; without even the implied warranty of
// MERCHANTABILITY or FITNESS FOR A PARTICULAR PURPOSE.  See the
// GNU General Public License for more details.
//
// You should have received a copy of the GNU General Public License along
// with this program; if not, write to the Free Software Foundation, Inc.,
// 51 Franklin Street, Fifth Floor, Boston, MA 02110-1301 USA.

package autodiscover

import (
	"fmt"

	log "github.com/sirupsen/logrus"
	"github.com/test-network-function/test-network-function/pkg/config/configsections"
)

const (
	cnfDefaultNetworkInterfaceKey = "defaultnetworkinterface"
	cnfIPsKey                     = "multusips"
	cniNetworksStatusKey          = "k8s.v1.cni.cncf.io/networks-status"
	resourceTypePods              = "pods"
)

var (
	namespacedDefaultNetworkInterfaceKey = buildAnnotationName(cnfDefaultNetworkInterfaceKey)
	namespacedIPsKey                     = buildAnnotationName(cnfIPsKey)
)

// PodList holds the data from an `oc get pods -o json` command
type PodList struct {
	Items []*PodResource `json:"items"`
}

// PodResource is a single Pod from an `oc get pods -o json` command
type PodResource struct {
	Metadata struct {
		Name              string            `json:"name"`
		Namespace         string            `json:"namespace"`
		DeletionTimestamp string            `json:"deletionTimestamp"`
		Labels            map[string]string `json:"labels"`
		Annotations       map[string]string `json:"annotations"`
	} `json:"metadata"`
	Spec struct {
		ServiceAccount string `json:"serviceaccountname"`
		Containers     []struct {
			Name string `json:"name"`
		} `json:"containers"`
		NodeName string `json:"nodeName"`
	} `json:"spec"`
	Status struct {
		PodIPs []map[string]string `json:"podIPs"`
	} `json:"status"`
}

type cniNetworkInterface struct {
	Name      string                 `json:"name"`
	Interface string                 `json:"interface"`
	IPs       []string               `json:"ips"`
	Default   bool                   `json:"default"`
	DNS       map[string]interface{} `json:"dns"`
}

func (pr *PodResource) hasAnnotation(annotationKey string) (present bool) {
	_, present = pr.Metadata.Annotations[annotationKey]
	return
}

// GetAnnotationValue will get the value stored in the given annotation and
// Unmarshal it into the given var `v`.
func (pr *PodResource) GetAnnotationValue(annotationKey string, v interface{}) (err error) {
	if !pr.hasAnnotation(annotationKey) {
		return fmt.Errorf("failed to find annotation '%s' on pod '%s/%s'", annotationKey, pr.Metadata.Namespace, pr.Metadata.Name)
	}
	val := pr.Metadata.Annotations[annotationKey]
	err = jsonUnmarshal([]byte(val), v)
	if err != nil {
		return pr.annotationUnmarshalError(annotationKey, err)
	}
	return
}

// getDefaultNetworkDeviceFromAnnotations examins the pod annotations to try and determine the primary network device.
// First, if the cnf-certification-specific annotation "test-network-function.com/defaultnetworkinterface" is present
// then the value of that will be decoded and returned. It must be a single JSON-encoded string.
// Next, if the "k8s.v1.cni.cncf.io/networks-status" annotation is present then the first entry where `default == true`
// will be used. Note that this annotation may not be present outside OpenShift.
func (pr *PodResource) getDefaultNetworkDeviceFromAnnotations() (iface string, err error) {
	// Note: The `GetAnnotationValue` method does not distinguish between bad encoding and a missing annotation, which is needed here.
	if val, present := pr.Metadata.Annotations[namespacedDefaultNetworkInterfaceKey]; present {
		err = jsonUnmarshal([]byte(val), &iface)
		return
	}
	if val, present := pr.Metadata.Annotations[cniNetworksStatusKey]; present {
		var cniInfo []cniNetworkInterface
		err = jsonUnmarshal([]byte(val), &cniInfo)
		if err != nil {
			return "", pr.annotationUnmarshalError(cniNetworksStatusKey, err)
		}
		for _, cniInterface := range cniInfo {
			if cniInterface.Default {
				return cniInterface.Interface, nil
			}
		}
	}
	return "", fmt.Errorf("unable to determine a default network interface for %s/%s", pr.Metadata.Namespace, pr.Metadata.Name)
}

// getPodIPs gets the IPs of a pod.
// In precedence, it uses the cnf-certification specific annotation if it is present. If set,
// "test-network-function.com/multusips" must be a json-encoded list of string IPs.
// The fallback option is the
// CNI annotation "k8s.v1.cni.cncf.io/networks-status". If neither are available, then `pod.status.ips` is used, though
// this may not contain all IPs in all cases and will not be _only_ multus IPs.
func (pr *PodResource) getPodIPs() (ips []string, err error) {
	// Note: The `GetAnnotationValue` method does not distinguish between bad encoding and a missing annotation, which is needed here.
	if val, present := pr.Metadata.Annotations[namespacedIPsKey]; present {
		err = jsonUnmarshal([]byte(val), &ips)
		return
	}
	if val, present := pr.Metadata.Annotations[cniNetworksStatusKey]; present {
		var cniInfo []cniNetworkInterface
		err = jsonUnmarshal([]byte(val), &cniInfo)
		if err != nil {
			return nil, pr.annotationUnmarshalError(cniNetworksStatusKey, err)
		}
		for _, cniInterface := range cniInfo {
			ips = append(ips, cniInterface.IPs...)
		}
		return
	}
	log.Warn("Could not establish pod IPs from annotations, please manually set the 'test-network-function.com/multusips' annotation for complete test coverage")
	for _, ip := range pr.Status.PodIPs {
		ips = append(ips, ip["ip"])
	}
	return
}

func (pr *PodResource) annotationUnmarshalError(annotationKey string, err error) error {
	return fmt.Errorf("error (%s) attempting to unmarshal value of annotation '%s' on pod '%s/%s'",
		err, annotationKey, pr.Metadata.Namespace, pr.Metadata.Name)
}

// GetPodsByLabel will return all pods with a given label value. If `labelValue` is an empty string, all pods with that
// label will be returned, regardless of the labels value.
func GetPodsByLabel(label configsections.Label, namespace string) (*PodList, error) {
	out, err := executeOcGetCommand(resourceTypePods, buildLabelQuery(label), namespace)

<<<<<<< HEAD
=======
	out, err := execCommandOutput(cmd)
>>>>>>> 6b2d5c84
	if err != nil {
		return nil, err
	}

	log.Debug("JSON output for all pods labeled with: ", label)
	log.Debug("Command: ", out)

	var podList PodList
<<<<<<< HEAD
	err = json.Unmarshal([]byte(out), &podList)
=======
	err = jsonUnmarshal(out, &podList)
>>>>>>> 6b2d5c84
	if err != nil {
		return nil, err
	}

	// Filter out terminating pods
	var pods []*PodResource
	for _, pod := range podList.Items {
		if pod.Metadata.DeletionTimestamp == "" {
			pods = append(pods, pod)
		}
	}
	podList.Items = pods
	return &podList, nil
}<|MERGE_RESOLUTION|>--- conflicted
+++ resolved
@@ -154,10 +154,6 @@
 func GetPodsByLabel(label configsections.Label, namespace string) (*PodList, error) {
 	out, err := executeOcGetCommand(resourceTypePods, buildLabelQuery(label), namespace)
 
-<<<<<<< HEAD
-=======
-	out, err := execCommandOutput(cmd)
->>>>>>> 6b2d5c84
 	if err != nil {
 		return nil, err
 	}
@@ -166,11 +162,7 @@
 	log.Debug("Command: ", out)
 
 	var podList PodList
-<<<<<<< HEAD
 	err = json.Unmarshal([]byte(out), &podList)
-=======
-	err = jsonUnmarshal(out, &podList)
->>>>>>> 6b2d5c84
 	if err != nil {
 		return nil, err
 	}
