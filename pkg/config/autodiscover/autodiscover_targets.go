// Copyright (C) 2021 Red Hat, Inc.
//
// This program is free software; you can redistribute it and/or modify
// it under the terms of the GNU General Public License as published by
// the Free Software Foundation; either version 2 of the License, or
// (at your option) any later version.
//
// This program is distributed in the hope that it will be useful,
// but WITHOUT ANY WARRANTY; without even the implied warranty of
// MERCHANTABILITY or FITNESS FOR A PARTICULAR PURPOSE.  See the
// GNU General Public License for more details.
//
// You should have received a copy of the GNU General Public License along
// with this program; if not, write to the Free Software Foundation, Inc.,
// 51 Franklin Street, Fifth Floor, Boston, MA 02110-1301 USA.

package autodiscover

import (
	"strings"
	"time"

	log "github.com/sirupsen/logrus"
	"github.com/test-network-function/test-network-function/pkg/config/configsections"
	"github.com/test-network-function/test-network-function/pkg/tnf"
	"github.com/test-network-function/test-network-function/pkg/tnf/handlers/nodenames"
	"github.com/test-network-function/test-network-function/pkg/tnf/interactive"
	"github.com/test-network-function/test-network-function/pkg/tnf/reel"
	"github.com/test-network-function/test-network-function/pkg/tnf/testcases"
	"github.com/test-network-function/test-network-function/pkg/utils"
)

const (
	operatorLabelName           = "operator"
	skipConnectivityTestsLabel  = "skip_connectivity_tests"
	ocGetClusterCrdNamesCommand = "kubectl get crd -o json | jq '[.items[].metadata.name]'"
	DefaultTimeout              = 10 * time.Second
	Statefullset                = "statefullset"
	Deployment                  = "deployment"
)

var (
	operatorTestsAnnotationName    = buildAnnotationName("operator_tests")
	subscriptionNameAnnotationName = buildAnnotationName("subscription_name")
	podTestsAnnotationName         = buildAnnotationName("host_resource_tests")
)

// FindTestTarget finds test targets from the current state of the cluster,
// using labels and annotations, and add them to the `configsections.TestTarget` passed in.
//nolint:funlen
func FindTestTarget(labels []configsections.Label, target *configsections.TestTarget, namespaces []string) {
	ns := make(map[string]bool)
	for _, n := range namespaces {
		ns[n] = true
	}
	for _, l := range labels {
		pods, err := GetPodsByLabel(l)
		if err == nil {
			for _, pod := range pods.Items {
				if ns[pod.Metadata.Namespace] {
					target.PodsUnderTest = append(target.PodsUnderTest, buildPodUnderTest(pod))
					target.ContainerConfigList = append(target.ContainerConfigList, buildContainersFromPodResource(pod)...)
				} else {
					target.NonValidPods = append(target.NonValidPods, buildPodUnderTest(pod))
				}
			}
		} else {
			log.Warnf("failed to query by label: %v %v", l, err)
		}
	}
	// Containers to exclude from connectivity tests are optional
	identifiers, err := getContainerIdentifiersByLabel(configsections.Label{Prefix: tnfLabelPrefix, Name: skipConnectivityTestsLabel, Value: anyLabelValue})
	for _, id := range identifiers {
		if ns[id.Namespace] {
			target.ExcludeContainersFromConnectivityTests = append(target.ExcludeContainersFromConnectivityTests, id)
		}
	}
	if err != nil {
		log.Warnf("an error (%s) occurred when getting the containers to exclude from connectivity tests. Attempting to continue", err)
	}
	csvs, err := GetCSVsByLabel(operatorLabelName, anyLabelValue)
	if err != nil {
		log.Warnf("an error (%s) occurred when looking for operators by label", err)
	}
	for _, csv := range csvs.Items {
		if ns[csv.Metadata.Namespace] {
			csv := csv
			target.Operators = append(target.Operators, buildOperatorFromCSVResource(&csv))
		}
	}
	dps := FindTestDeploymentsByLabel(labels, target, Deployment)
	for _, dp := range dps {
		if ns[dp.Namespace] {
			target.DeploymentsUnderTest = append(target.DeploymentsUnderTest, dp)
		}
	}
	stateFullSet := FindTestDeploymentsByLabel(labels, target, Statefullset)
	for _, st := range stateFullSet {
		if ns[st.Namespace] {
			target.StateFullSetUnderTest = append(target.StateFullSetUnderTest, st)
		}
	}
	target.Nodes = GetNodesList()
}

// GetNodesList Function that return a list of node and what is the type of them.
func GetNodesList() (nodes map[string]configsections.Node) {
	nodes = make(map[string]configsections.Node)
	var nodeNames []string
	context := interactive.GetContext(expectersVerboseModeEnabled)
	tester := nodenames.NewNodeNames(DefaultTimeout, map[string]*string{configsections.MasterLabel: nil})
	test, _ := tnf.NewTest(context.GetExpecter(), tester, []reel.Handler{tester}, context.GetErrorChannel())
	_, err := test.Run()
	if err != nil {
		log.Error("Unable to get node list ", ". Error: ", err)
		return
	}
	nodeNames = tester.GetNodeNames()
	for i := range nodeNames {
		nodes[nodeNames[i]] = configsections.Node{
			Name:   nodeNames[i],
			Labels: []string{configsections.MasterLabel},
		}
	}

	tester = nodenames.NewNodeNames(DefaultTimeout, map[string]*string{configsections.WorkerLabel: nil})
	test, _ = tnf.NewTest(context.GetExpecter(), tester, []reel.Handler{tester}, context.GetErrorChannel())
	_, err = test.Run()
	if err != nil {
		log.Error("Unable to get node list ", ". Error: ", err)
	} else {
		nodeNames = tester.GetNodeNames()
		for i := range nodeNames {
			if _, ok := nodes[nodeNames[i]]; ok {
				var node = nodes[nodeNames[i]]
				node.Labels = append(node.Labels, configsections.WorkerLabel)
				nodes[nodeNames[i]] = node
			} else {
				nodes[nodeNames[i]] = configsections.Node{
					Name:   nodeNames[i],
					Labels: []string{configsections.WorkerLabel},
				}
			}
		}
	}
	return nodes
}

// FindTestDeploymentsByLabel uses the containers' namespace to get its parent deployment. Filters out non CNF test deployments,
// currently partner and fs_diff ones.
func FindTestDeploymentsByLabel(targetLabels []configsections.Label, target *configsections.TestTarget, resourceTypeDeployment string) (deployments []configsections.PodSet) {
	for _, label := range targetLabels {
		deploymentResourceList, err := GetTargetDeploymentsByLabel(label, resourceTypeDeployment)
		if err != nil {
			log.Error("Unable to get deployment list  Error: ", err)
		} else {
			for _, deploymentResource := range deploymentResourceList.Items {
<<<<<<< HEAD
				deployment := configsections.PodSet{
					Name:      deploymentResource.GetName(),
					Namespace: deploymentResource.GetNamespace(),
					Replicas:  deploymentResource.GetReplicas(),
					Hpa:       deploymentResource.GetHpa(),
					Type:      configsections.PodSetType(resourceTypeDeployment),
=======
				deployment := configsections.Deployment{
					Name:      deploymentResource.GetName(),
					Namespace: deploymentResource.GetNamespace(),
					Replicas:  deploymentResource.GetReplicas(),
>>>>>>> 7a3adee5
				}

				deployments = append(deployments, deployment)
			}
		}
	}
	return deployments
}

// buildPodUnderTest builds a single `configsections.Pod` from a PodResource
func buildPodUnderTest(pr *PodResource) (podUnderTest configsections.Pod) {
	var err error
	podUnderTest.Namespace = pr.Metadata.Namespace
	podUnderTest.Name = pr.Metadata.Name
	podUnderTest.ServiceAccount = pr.Spec.ServiceAccount
	podUnderTest.ContainerCount = len(pr.Spec.Containers)
	var tests []string
	err = pr.GetAnnotationValue(podTestsAnnotationName, &tests)
	if err != nil {
		log.Warnf("unable to extract tests from annotation on '%s/%s' (error: %s). Attempting to fallback to all tests", podUnderTest.Namespace, podUnderTest.Name, err)
		podUnderTest.Tests = testcases.GetConfiguredPodTests()
	} else {
		podUnderTest.Tests = tests
	}
	return
}

// buildOperatorFromCSVResource builds a single `configsections.Operator` from a CSVResource
func buildOperatorFromCSVResource(csv *CSVResource) (op configsections.Operator) {
	var err error
	op.Name = csv.Metadata.Name
	op.Namespace = csv.Metadata.Namespace

	var tests []string
	err = csv.GetAnnotationValue(operatorTestsAnnotationName, &tests)
	if err != nil {
		log.Warnf("unable to extract tests from annotation on '%s/%s' (error: %s). Attempting to fallback to all tests", op.Namespace, op.Name, err)
		op.Tests = getConfiguredOperatorTests()
	} else {
		op.Tests = tests
	}

	var subscriptionName []string
	err = csv.GetAnnotationValue(subscriptionNameAnnotationName, &subscriptionName)
	if err != nil {
		log.Warnf("unable to get a subscription name annotation from CSV %s (error: %s).", csv.Metadata.Name, err)
	} else {
		op.SubscriptionName = subscriptionName[0]
	}
	return op
}

// getConfiguredOperatorTests loads the `configuredTestFile` used by the `operator` specs and extracts
// the names of test groups from it.
func getConfiguredOperatorTests() (opTests []string) {
	configuredTests, err := testcases.LoadConfiguredTestFile(testcases.ConfiguredTestFile)
	if err != nil {
		log.Errorf("failed to load %s, continuing with no tests", testcases.ConfiguredTestFile)
		return []string{}
	}
	for _, configuredTest := range configuredTests.OperatorTest {
		opTests = append(opTests, configuredTest.Name)
	}
	log.WithField("opTests", opTests).Infof("got all tests from %s.", testcases.ConfiguredTestFile)
	return opTests
}

// getClusterCrdNames returns a list of crd names found in the cluster.
func getClusterCrdNames() ([]string, error) {
	out := utils.ExecuteCommand(ocGetClusterCrdNamesCommand, ocCommandTimeOut, interactive.GetContext(expectersVerboseModeEnabled), func() {
		log.Error("can't run command: ", ocGetClusterCrdNamesCommand)
	})

	var crdNamesList []string
	err := jsonUnmarshal([]byte(out), &crdNamesList)
	if err != nil {
		return nil, err
	}

	return crdNamesList, nil
}

// FindTestCrdNames gets a list of CRD names based on configured groups.
func FindTestCrdNames(crdFilters []configsections.CrdFilter) []string {
	clusterCrdNames, err := getClusterCrdNames()
	if err != nil {
		log.Errorf("Unable to get cluster CRD.")
		return []string{}
	}

	var targetCrdNames []string
	for _, crdName := range clusterCrdNames {
		for _, crdFilter := range crdFilters {
			if strings.HasSuffix(crdName, crdFilter.NameSuffix) {
				targetCrdNames = append(targetCrdNames, crdName)
				break
			}
		}
	}
	return targetCrdNames
}<|MERGE_RESOLUTION|>--- conflicted
+++ resolved
@@ -155,19 +155,12 @@
 			log.Error("Unable to get deployment list  Error: ", err)
 		} else {
 			for _, deploymentResource := range deploymentResourceList.Items {
-<<<<<<< HEAD
 				deployment := configsections.PodSet{
 					Name:      deploymentResource.GetName(),
 					Namespace: deploymentResource.GetNamespace(),
 					Replicas:  deploymentResource.GetReplicas(),
 					Hpa:       deploymentResource.GetHpa(),
 					Type:      configsections.PodSetType(resourceTypeDeployment),
-=======
-				deployment := configsections.Deployment{
-					Name:      deploymentResource.GetName(),
-					Namespace: deploymentResource.GetNamespace(),
-					Replicas:  deploymentResource.GetReplicas(),
->>>>>>> 7a3adee5
 				}
 
 				deployments = append(deployments, deployment)
