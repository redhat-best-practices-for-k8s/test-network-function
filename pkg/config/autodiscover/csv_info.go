--- conflicted
+++ resolved
@@ -70,11 +70,7 @@
 // GetCSVsByLabel will return all CSVs with a given label value. If `labelValue` is an empty string, all CSVs with that
 // label will be returned, regardless of the labels value.
 func GetCSVsByLabel(labelName, labelValue, namespace string) (*CSVList, error) {
-<<<<<<< HEAD
-	cmd := makeGetCommand(resourceTypeCSV, BuildLabelQuery(configsections.Label{Prefix: tnfLabelPrefix, Name: labelName, Value: labelValue}), namespace)
-=======
 	out, err := executeOcGetCommand(resourceTypeCSV, buildLabelQuery(configsections.Label{Prefix: tnfLabelPrefix, Name: labelName, Value: labelValue}), namespace)
->>>>>>> e4a985a5
 
 	if err != nil {
 		return nil, err
