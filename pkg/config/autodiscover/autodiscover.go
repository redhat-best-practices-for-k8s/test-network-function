--- conflicted
+++ resolved
@@ -121,17 +121,12 @@
 		// This is to have access to the pod namespace
 		for _, cs := range pr.Status.ContainerStatuses {
 			if cs.Name == container.ContainerName {
-<<<<<<< HEAD
-				container.ContainerUID = strings.TrimPrefix(cs.ContainerID, "cri-o://")
-				container.ContainerUID = strings.TrimPrefix(container.ContainerUID, "docker://")
-=======
 				container.ContainerUID = ""
 				split := strings.Split(cs.ContainerID, "://")
 				if len(split) > 0 {
 					container.ContainerUID = split[len(split)-1]
 					container.ContainerRuntime = split[0]
 				}
->>>>>>> 19e0dde0
 			}
 		}
 		container.DefaultNetworkDevice, err = pr.getDefaultNetworkDeviceFromAnnotations()
