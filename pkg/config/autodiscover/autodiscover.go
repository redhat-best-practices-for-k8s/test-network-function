--- conflicted
+++ resolved
@@ -27,15 +27,9 @@
 )
 
 const (
-<<<<<<< HEAD
-	disableAutodiscoverEnvVar = "TNF_DISABLE_CONFIG_AUTODISCOVER"
-	labelNamespace            = "test-network-function.com"
-	labelTemplate             = "%s/%s"
-=======
-	enableAutodiscoverEnvVar = "TNF_ENABLE_CONFIG_AUTODISCOVER"
+	disableAutodiscoverEnvVar = "TNF_DISABLE_CONFIG_AUTODISCOVE
 	tnfNamespace             = "test-network-function.com"
 	labelTemplate            = "%s/%s"
->>>>>>> c7c724d1
 
 	// anyLabelValue is the value that will allow any value for a label when building the label query.
 	anyLabelValue = ""
