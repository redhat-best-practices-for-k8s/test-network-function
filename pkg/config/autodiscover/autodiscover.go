// Copyright (C) 2021 Red Hat, Inc.
//
// This program is free software; you can redistribute it and/or modify
// it under the terms of the GNU General Public License as published by
// the Free Software Foundation; either version 2 of the License, or
// (at your option) any later version.
//
// This program is distributed in the hope that it will be useful,
// but WITHOUT ANY WARRANTY; without even the implied warranty of
// MERCHANTABILITY or FITNESS FOR A PARTICULAR PURPOSE.  See the
// GNU General Public License for more details.
//
// You should have received a copy of the GNU General Public License along
// with this program; if not, write to the Free Software Foundation, Inc.,
// 51 Franklin Street, Fifth Floor, Boston, MA 02110-1301 USA.

package autodiscover

import (
	"fmt"
	"os"
	"strconv"

	"github.com/onsi/gomega"
	log "github.com/sirupsen/logrus"
	"github.com/test-network-function/test-network-function/pkg/config/configsections"
	"github.com/test-network-function/test-network-function/pkg/tnf"
	"github.com/test-network-function/test-network-function/pkg/tnf/handlers/command"
	"github.com/test-network-function/test-network-function/pkg/tnf/reel"
	"github.com/test-network-function/test-network-function/test-network-function/common"
)

const (
	disableAutodiscoverEnvVar = "TNF_DISABLE_CONFIG_AUTODISCOVER"
	tnfLabelPrefix            = "test-network-function.com"
	labelTemplate             = "%s/%s"

	// anyLabelValue is the value that will allow any value for a label when building the label query.
	anyLabelValue = ""
)

// PerformAutoDiscovery checks the environment variable to see if autodiscovery should be performed
func PerformAutoDiscovery() (doAuto bool) {
	doAuto, _ = strconv.ParseBool(os.Getenv(disableAutodiscoverEnvVar))
	return !doAuto
}

func buildLabelName(labelNS, labelName string) string {
	if labelNS == "" {
		return labelName
	}
	return fmt.Sprintf(labelTemplate, labelNS, labelName)
}

func buildAnnotationName(annotationName string) string {
	return buildLabelName(tnfLabelPrefix, annotationName)
}

func buildLabelQuery(label configsections.Label) string {
	fullLabelName := buildLabelName(label.Prefix, label.Name)
	if label.Value != anyLabelValue {
		return fmt.Sprintf("%s=%s", fullLabelName, label.Value)
	}
	return fullLabelName
}

<<<<<<< HEAD
func makeGetCommand(resourceType, labelQuery string) (string, error) { //*exec.Cmd { //string{
	handler := command.NewCommand(common.DefaultTimeout, resourceType, labelQuery)
	test, err := tnf.NewTest(common.GetContext().GetExpecter(), handler, []reel.Handler{handler}, common.GetContext().GetErrorChannel())
	gomega.Expect(err).To(gomega.BeNil())
	common.RunAndValidateTest(test)
=======
func makeGetCommand(resourceType, labelQuery, namespace string) *exec.Cmd {
	// TODO: shell expecter
	cmd := exec.Command("oc", "get", resourceType, "-n", namespace, "-o", "json", "-l", labelQuery)
	log.Debug("Issuing get command ", cmd.Args)
>>>>>>> 97a66149

	return handler.Output, err
}

// getContainersByLabel builds `config.Container`s from containers in pods matching a label.
func getContainersByLabel(label configsections.Label, namespace string) (containers []configsections.ContainerConfig, err error) {
	pods, err := GetPodsByLabel(label, namespace)
	if err != nil {
		return nil, err
	}
	for i := range pods.Items {
		containers = append(containers, buildContainersFromPodResource(&pods.Items[i])...)
	}
	return containers, nil
}

// getContainerIdentifiersByLabel builds `config.ContainerIdentifier`s from containers in pods matching a label.
func getContainerIdentifiersByLabel(label configsections.Label, namespace string) (containerIDs []configsections.ContainerIdentifier, err error) {
	containers, err := getContainersByLabel(label, namespace)
	if err != nil {
		return nil, err
	}
	for _, c := range containers {
		containerIDs = append(containerIDs, c.ContainerIdentifier)
	}
	return containerIDs, nil
}

// getContainerByLabel returns exactly one container with the given label. If any other number of containers is found
// then an error is returned along with an empty `config.Container`.
func getContainerByLabel(label configsections.Label, namespace string) (container configsections.ContainerConfig, err error) {
	containers, err := getContainersByLabel(label, namespace)
	if err != nil {
		return container, err
	}
	if len(containers) != 1 {
		return container, fmt.Errorf("expected exactly one container, got %d for label %s/%s=%s", len(containers), label.Prefix, label.Name, label.Value)
	}
	return containers[0], nil
}

// buildContainersFromPodResource builds `configsections.Container`s from a `PodResource`
func buildContainersFromPodResource(pr *PodResource) (containers []configsections.ContainerConfig) {
	for _, containerResource := range pr.Spec.Containers {
		var err error
		var container configsections.ContainerConfig
		container.Namespace = pr.Metadata.Namespace
		container.PodName = pr.Metadata.Name
		container.ContainerName = containerResource.Name
		container.NodeName = pr.Spec.NodeName
		container.DefaultNetworkDevice, err = pr.getDefaultNetworkDeviceFromAnnotations()
		if err != nil {
			log.Warnf("error encountered getting default network device: %s", err)
		}
		container.MultusIPAddresses, err = pr.getPodIPs()
		if err != nil {
			log.Warnf("error encountered getting multus IPs: %s", err)
			err = nil
		}

		containers = append(containers, container)
	}
	return
}<|MERGE_RESOLUTION|>--- conflicted
+++ resolved
@@ -64,19 +64,13 @@
 	return fullLabelName
 }
 
-<<<<<<< HEAD
+
 func makeGetCommand(resourceType, labelQuery string) (string, error) { //*exec.Cmd { //string{
 	handler := command.NewCommand(common.DefaultTimeout, resourceType, labelQuery)
 	test, err := tnf.NewTest(common.GetContext().GetExpecter(), handler, []reel.Handler{handler}, common.GetContext().GetErrorChannel())
 	gomega.Expect(err).To(gomega.BeNil())
 	common.RunAndValidateTest(test)
-=======
-func makeGetCommand(resourceType, labelQuery, namespace string) *exec.Cmd {
-	// TODO: shell expecter
-	cmd := exec.Command("oc", "get", resourceType, "-n", namespace, "-o", "json", "-l", labelQuery)
-	log.Debug("Issuing get command ", cmd.Args)
->>>>>>> 97a66149
-
+  
 	return handler.Output, err
 }
 
