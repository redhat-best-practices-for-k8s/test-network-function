// Copyright (C) 2020-2021 Red Hat, Inc.
//
// This program is free software; you can redistribute it and/or modify
// it under the terms of the GNU General Public License as published by
// the Free Software Foundation; either version 2 of the License, or
// (at your option) any later version.
//
// This program is distributed in the hope that it will be useful,
// but WITHOUT ANY WARRANTY; without even the implied warranty of
// MERCHANTABILITY or FITNESS FOR A PARTICULAR PURPOSE.  See the
// GNU General Public License for more details.
//
// You should have received a copy of the GNU General Public License along
// with this program; if not, write to the Free Software Foundation, Inc.,
// 51 Franklin Street, Fifth Floor, Boston, MA 02110-1301 USA.

package networking

import (
	"fmt"

	"github.com/test-network-function/test-network-function/pkg/config"
	"github.com/test-network-function/test-network-function/pkg/tnf/testcases"

	"github.com/test-network-function/test-network-function/test-network-function/common"
	"github.com/test-network-function/test-network-function/test-network-function/identifiers"

	"github.com/onsi/ginkgo"
	"github.com/onsi/gomega"
	log "github.com/sirupsen/logrus"
	"github.com/test-network-function/test-network-function/pkg/config/configsections"
	"github.com/test-network-function/test-network-function/pkg/tnf"
	"github.com/test-network-function/test-network-function/pkg/tnf/handlers/nodeport"
	"github.com/test-network-function/test-network-function/pkg/tnf/handlers/ping"
	"github.com/test-network-function/test-network-function/pkg/tnf/interactive"
	"github.com/test-network-function/test-network-function/pkg/tnf/reel"
	"github.com/test-network-function/test-network-function/pkg/utils"
	"github.com/test-network-function/test-network-function/test-network-function/results"
)

const (
	defaultNumPings = 5
)

// netTestContext this is a data structure describing a network test context for a given subnet (e.g. network attachment)
// The test context defines a tester or test initiator, that is initating the pings. It is selected randomly (first container in the list)
// It also defines a list of destination ping targets corresponding to the other containers IPs on this subnet
type netTestContext struct {
	// testerContainerNodeOc session context to access the node running the container selected to initiate tests
	testerContainerNodeOc *interactive.Oc
	// testerSource is the container select to initiate the ping tests on this given network
	testerSource containerIP
	// ipDestTargets List of containers to be pinged by the testerSource on this given network
	destTargets []containerIP
}

// containerIP holds a container identification and its IP for networking tests.
type containerIP struct {
	// ip address of the target container
	ip string
	// targetContainerIdentifier container identifier including namespace, pod name, container name, node name, and container UID
	containerIdentifier *configsections.ContainerIdentifier
}

<<<<<<< HEAD
func (testContext netTestContext) print() (output string) {
	output = fmt.Sprintf("From initiating container: %s\n", testContext.testerSource.print())
=======
func (testContext netTestContext) String() (output string) {
	output = fmt.Sprintf("From initiating container: %s\n", testContext.testerSource.String())
>>>>>>> 19e0dde0
	if len(testContext.destTargets) == 0 {
		output = "--> No target containers to test for this network" //nolint:goconst // this is only one time
	}
	for _, target := range testContext.destTargets {
<<<<<<< HEAD
		output += fmt.Sprintf("--> To target container: %s\n", target.print())
=======
		output += fmt.Sprintf("--> To target container: %s\n", target.String())
>>>>>>> 19e0dde0
	}
	return
}

<<<<<<< HEAD
func (cip containerIP) print() (output string) {
	output = fmt.Sprintf("%s ( node:%s ns:%s podName:%s containerName:%s containerUID:%s )",
		cip.ip,
		cip.containerIdentifier.NodeName,
		cip.containerIdentifier.Namespace,
		cip.containerIdentifier.PodName,
		cip.containerIdentifier.ContainerName,
		cip.containerIdentifier.ContainerUID)
=======
func (cip *containerIP) String() (output string) {
	output = fmt.Sprintf("%s ( %s )",
		cip.ip,
		cip.containerIdentifier.String(),
	)
>>>>>>> 19e0dde0
	return
}

func printNetTestContextMap(netsUnderTest map[string]netTestContext) (output string) {
	if len(netsUnderTest) == 0 {
		output = "No networks to test.\n" //nolint:goconst // this is only one time
	}
	for netName, netUnderTest := range netsUnderTest {
		output += fmt.Sprintf("***Test for Network attachment: %s\n", netName)
<<<<<<< HEAD
		output += fmt.Sprintf("%s\n", netUnderTest.print())
=======
		output += fmt.Sprintf("%s\n", netUnderTest.String())
>>>>>>> 19e0dde0
	}
	return
}

//
// All actual test code belongs below here.  Utilities belong above.
//

// Runs the "generic" CNF test cases.
var _ = ginkgo.Describe(common.NetworkingTestKey, func() {
	conf, _ := ginkgo.GinkgoConfiguration()
	if testcases.IsInFocus(conf.FocusStrings, common.NetworkingTestKey) {
		env := config.GetTestEnvironment()
		ginkgo.BeforeEach(func() {
			env.LoadAndRefresh()
			gomega.Expect(len(env.PodsUnderTest)).ToNot(gomega.Equal(0))
			gomega.Expect(len(env.ContainersUnderTest)).ToNot(gomega.Equal(0))
		})

		ginkgo.ReportAfterEach(results.RecordResult)

		ginkgo.Context("Both Pods are on the Default network", func() {
			// for each container under test, ensure bidirectional ICMP traffic between the container and the orchestrator.
			testDefaultNetworkConnectivity(env, defaultNumPings)
		})

		ginkgo.Context("Both Pods are connected via a Multus Overlay Network", func() {
			// Unidirectional test;  for each container under test, attempt to ping the target Multus IP addresses.
			testMultusNetworkConnectivity(env, defaultNumPings)
		})
		ginkgo.Context("Should not have type of nodePort", func() {
			testNodePort(env)
		})
	}
})

// processContainerIpsPerNet takes a container ip addresses for a given network attachment's and uses it as a test target.
// The first container in the loop is selected as the test initiator. the Oc context of the container is used to initiate the pings
func processContainerIpsPerNet(containerID *configsections.ContainerIdentifier,
	netKey string,
	ipAddress []string,
	netsUnderTest map[string]netTestContext,
	containerNodeOc *interactive.Oc) {
	if len(ipAddress) == 0 {
		// if no multus addresses found, skip this container
		tnf.ClaimFilePrintf("Skipping container %s, Network %s because no multus IPs are present", containerID.PodName, netKey)
		return
	}
	// Create an entry at "key" if it is not present
	if _, ok := netsUnderTest[netKey]; !ok {
		netsUnderTest[netKey] = netTestContext{}
	}
	// get a copy of the content
	entry := netsUnderTest[netKey]
	// Then modify the copy
	firstIPIndex := 0
	if entry.testerContainerNodeOc == nil {
		tnf.ClaimFilePrintf("Pod %s, container %s selected to initiate ping tests", containerID.PodName, containerID.ContainerName)
		entry.testerSource.containerIdentifier = containerID
		entry.testerContainerNodeOc = containerNodeOc
		// if multiple interfaces are present for this network on this container/pod, pick the first one as the tester source ip
		entry.testerSource.ip = ipAddress[firstIPIndex]
		// do no include tester's IP in the list of destination IPs to ping
		firstIPIndex++
	}

	for _, aIP := range ipAddress[firstIPIndex:] {
		ipDestEntry := containerIP{}
		ipDestEntry.containerIdentifier = containerID
		ipDestEntry.ip = aIP
		entry.destTargets = append(entry.destTargets, ipDestEntry)
	}

	// Then reassign map entry
	netsUnderTest[netKey] = entry
}

// runNetworkingTests takes a map netTestContext, e.g. one context per network attachment
// and runs pings test with it
func runNetworkingTests(netsUnderTest map[string]netTestContext, count int) {
	tnf.ClaimFilePrintf("%s", printNetTestContextMap(netsUnderTest))
	log.Debugf("%s", printNetTestContextMap(netsUnderTest))
	if len(netsUnderTest) == 0 {
		ginkgo.Skip("There are no networks to test, skipping test")
	}
	for netName, netUnderTest := range netsUnderTest {
		if len(netUnderTest.destTargets) == 0 {
			ginkgo.Skip(fmt.Sprintf("There are no containers to ping for network %s. A minimum of 2 containers is needed to run a ping test (a source and a destination) Skipping test", netName))
		}
		for _, aDestIP := range netUnderTest.destTargets {
			ginkgo.By(fmt.Sprintf("a Ping is issued from %s(%s) %s to %s(%s) %s",
				netUnderTest.testerSource.containerIdentifier.PodName,
				netUnderTest.testerSource.containerIdentifier.ContainerName,
				netUnderTest.testerSource.ip, aDestIP.containerIdentifier.PodName,
				aDestIP.containerIdentifier.ContainerName,
				aDestIP.ip))
			testPing(netUnderTest.testerContainerNodeOc,
				netUnderTest.testerSource.containerIdentifier.NodeName,
				netUnderTest.testerSource.containerIdentifier.ContainerUID,
<<<<<<< HEAD
=======
				netUnderTest.testerSource.containerIdentifier.ContainerRuntime,
>>>>>>> 19e0dde0
				aDestIP.ip,
				count)
		}
	}
}
func testDefaultNetworkConnectivity(env *config.TestEnvironment, count int) {
	ginkgo.When("Testing Default network connectivity", func() {
		testID := identifiers.XformToGinkgoItIdentifier(identifiers.TestICMPv4ConnectivityIdentifier)
		ginkgo.It(testID, func() {
			netsUnderTest := make(map[string]netTestContext)
			for _, cut := range env.ContainersUnderTest {
				if _, ok := env.ContainersToExcludeFromConnectivityTests[cut.ContainerIdentifier]; ok {
<<<<<<< HEAD
					tnf.ClaimFilePrintf("Skipping container %s because it is excluded from connectivity tests (default interface)", cut.ContainerConfiguration.PodName)
=======
					tnf.ClaimFilePrintf("Skipping container %s because it is excluded from connectivity tests (default interface)", cut.PodName)
>>>>>>> 19e0dde0
					continue
				}
				netKey := "default" //nolint:goconst // only used once
				defaultIPAddress := []string{cut.DefaultNetworkIPAddress}
				gomega.Expect(env).To(gomega.Not(gomega.BeNil()))
<<<<<<< HEAD
				gomega.Expect(env.NodesUnderTest[cut.ContainerConfiguration.NodeName]).To(gomega.Not(gomega.BeNil()))
				gomega.Expect(env.NodesUnderTest[cut.ContainerConfiguration.NodeName].Oc).To(gomega.Not(gomega.BeNil()))
				nodeOc := env.NodesUnderTest[cut.ContainerConfiguration.NodeName].Oc
=======
				gomega.Expect(env.NodesUnderTest[cut.NodeName]).To(gomega.Not(gomega.BeNil()))
				gomega.Expect(env.NodesUnderTest[cut.NodeName].DebugContainer.GetOc()).To(gomega.Not(gomega.BeNil()))
				nodeOc := env.NodesUnderTest[cut.NodeName].DebugContainer.GetOc()
>>>>>>> 19e0dde0
				processContainerIpsPerNet(&cut.ContainerIdentifier, netKey, defaultIPAddress, netsUnderTest, nodeOc)
			}
			runNetworkingTests(netsUnderTest, count)
		})
	})
}
func testMultusNetworkConnectivity(env *config.TestEnvironment, count int) {
	ginkgo.When("Testing Multus network connectivity", func() {
		testID := identifiers.XformToGinkgoItIdentifier(identifiers.TestICMPv4ConnectivityIdentifier)
		ginkgo.It(testID, func() {
			netsUnderTest := make(map[string]netTestContext)
			for _, cut := range env.ContainersUnderTest {
				if _, ok := env.ContainersToExcludeFromConnectivityTests[cut.ContainerIdentifier]; ok {
<<<<<<< HEAD
					tnf.ClaimFilePrintf("Skipping container %s because it is excluded from connectivity tests (multus interface)", cut.ContainerConfiguration.PodName)
					continue
				}
				for netKey, multusIPAddress := range cut.ContainerConfiguration.MultusIPAddressesPerNet {
					gomega.Expect(env).To(gomega.Not(gomega.BeNil()))
					gomega.Expect(env.NodesUnderTest[cut.ContainerConfiguration.NodeName]).To(gomega.Not(gomega.BeNil()))
					gomega.Expect(env.NodesUnderTest[cut.ContainerConfiguration.NodeName].Oc).To(gomega.Not(gomega.BeNil()))
					nodeOc := env.NodesUnderTest[cut.ContainerConfiguration.NodeName].Oc
=======
					tnf.ClaimFilePrintf("Skipping container %s because it is excluded from connectivity tests (multus interface)", cut.PodName)
					continue
				}
				for netKey, multusIPAddress := range cut.MultusIPAddressesPerNet {
					gomega.Expect(env).To(gomega.Not(gomega.BeNil()))
					gomega.Expect(env.NodesUnderTest[cut.NodeName]).To(gomega.Not(gomega.BeNil()))
					gomega.Expect(env.NodesUnderTest[cut.NodeName].DebugContainer.GetOc()).To(gomega.Not(gomega.BeNil()))
					nodeOc := env.NodesUnderTest[cut.NodeName].DebugContainer.GetOc()
>>>>>>> 19e0dde0
					processContainerIpsPerNet(&cut.ContainerIdentifier, netKey, multusIPAddress, netsUnderTest, nodeOc)
				}
			}
			runNetworkingTests(netsUnderTest, count)
		})
	})
}

// Test that a container can ping a target IP address.
<<<<<<< HEAD
func testPing(initiatingPodNodeOc *interactive.Oc, nodeName, containerID, targetPodIPAddress string, count int) {
=======
func testPing(initiatingPodNodeOc *interactive.Oc, nodeName, containerID, runtime, targetPodIPAddress string, count int) {
>>>>>>> 19e0dde0
	log.Infof("Sending ICMP traffic(%s to %s)", initiatingPodNodeOc.GetPodName(), targetPodIPAddress)
	env := config.GetTestEnvironment()
	gomega.Expect(env).To(gomega.Not(gomega.BeNil()))
	gomega.Expect(env.NodesUnderTest[nodeName]).To(gomega.Not(gomega.BeNil()))
<<<<<<< HEAD
	gomega.Expect(env.NodesUnderTest[nodeName].Oc).To(gomega.Not(gomega.BeNil()))
	nodeOc := env.NodesUnderTest[nodeName].Oc
	containerPID := utils.GetContainerPID(nodeName, nodeOc, containerID, common.IsNonOcpCluster())
=======
	gomega.Expect(env.NodesUnderTest[nodeName].DebugContainer.GetOc()).To(gomega.Not(gomega.BeNil()))
	nodeOc := env.NodesUnderTest[nodeName].DebugContainer.GetOc()
	containerPID := utils.GetContainerPID(nodeName, nodeOc, containerID, runtime)
>>>>>>> 19e0dde0
	pingTester := ping.NewPingNsenter(common.DefaultTimeout, containerPID, targetPodIPAddress, count)
	test, err := tnf.NewTest(initiatingPodNodeOc.GetExpecter(), pingTester, []reel.Handler{pingTester}, initiatingPodNodeOc.GetErrorChannel())
	gomega.Expect(err).To(gomega.BeNil())
	test.RunAndValidate()
	transmitted, received, errors := pingTester.GetStats()
	gomega.Expect(received).To(gomega.Equal(transmitted))
	gomega.Expect(errors).To(gomega.BeZero())
}

func testNodePort(env *config.TestEnvironment) {
	testID := identifiers.XformToGinkgoItIdentifier(identifiers.TestServicesDoNotUseNodeportsIdentifier)
	ginkgo.It(testID, func() {
		context := common.GetContext()
		for _, ns := range env.NameSpacesUnderTest {
			ginkgo.By(fmt.Sprintf("Testing services in namespace %s", ns))
			tester := nodeport.NewNodePort(common.DefaultTimeout, ns)
			test, err := tnf.NewTest(context.GetExpecter(), tester, []reel.Handler{tester}, context.GetErrorChannel())
			gomega.Expect(err).To(gomega.BeNil())
			test.RunAndValidate()
		}
	})
}<|MERGE_RESOLUTION|>--- conflicted
+++ resolved
@@ -62,42 +62,22 @@
 	containerIdentifier *configsections.ContainerIdentifier
 }
 
-<<<<<<< HEAD
-func (testContext netTestContext) print() (output string) {
-	output = fmt.Sprintf("From initiating container: %s\n", testContext.testerSource.print())
-=======
 func (testContext netTestContext) String() (output string) {
 	output = fmt.Sprintf("From initiating container: %s\n", testContext.testerSource.String())
->>>>>>> 19e0dde0
 	if len(testContext.destTargets) == 0 {
 		output = "--> No target containers to test for this network" //nolint:goconst // this is only one time
 	}
 	for _, target := range testContext.destTargets {
-<<<<<<< HEAD
-		output += fmt.Sprintf("--> To target container: %s\n", target.print())
-=======
 		output += fmt.Sprintf("--> To target container: %s\n", target.String())
->>>>>>> 19e0dde0
 	}
 	return
 }
 
-<<<<<<< HEAD
-func (cip containerIP) print() (output string) {
-	output = fmt.Sprintf("%s ( node:%s ns:%s podName:%s containerName:%s containerUID:%s )",
-		cip.ip,
-		cip.containerIdentifier.NodeName,
-		cip.containerIdentifier.Namespace,
-		cip.containerIdentifier.PodName,
-		cip.containerIdentifier.ContainerName,
-		cip.containerIdentifier.ContainerUID)
-=======
 func (cip *containerIP) String() (output string) {
 	output = fmt.Sprintf("%s ( %s )",
 		cip.ip,
 		cip.containerIdentifier.String(),
 	)
->>>>>>> 19e0dde0
 	return
 }
 
@@ -107,11 +87,7 @@
 	}
 	for netName, netUnderTest := range netsUnderTest {
 		output += fmt.Sprintf("***Test for Network attachment: %s\n", netName)
-<<<<<<< HEAD
-		output += fmt.Sprintf("%s\n", netUnderTest.print())
-=======
 		output += fmt.Sprintf("%s\n", netUnderTest.String())
->>>>>>> 19e0dde0
 	}
 	return
 }
@@ -211,10 +187,7 @@
 			testPing(netUnderTest.testerContainerNodeOc,
 				netUnderTest.testerSource.containerIdentifier.NodeName,
 				netUnderTest.testerSource.containerIdentifier.ContainerUID,
-<<<<<<< HEAD
-=======
 				netUnderTest.testerSource.containerIdentifier.ContainerRuntime,
->>>>>>> 19e0dde0
 				aDestIP.ip,
 				count)
 		}
@@ -227,25 +200,15 @@
 			netsUnderTest := make(map[string]netTestContext)
 			for _, cut := range env.ContainersUnderTest {
 				if _, ok := env.ContainersToExcludeFromConnectivityTests[cut.ContainerIdentifier]; ok {
-<<<<<<< HEAD
-					tnf.ClaimFilePrintf("Skipping container %s because it is excluded from connectivity tests (default interface)", cut.ContainerConfiguration.PodName)
-=======
 					tnf.ClaimFilePrintf("Skipping container %s because it is excluded from connectivity tests (default interface)", cut.PodName)
->>>>>>> 19e0dde0
 					continue
 				}
 				netKey := "default" //nolint:goconst // only used once
 				defaultIPAddress := []string{cut.DefaultNetworkIPAddress}
 				gomega.Expect(env).To(gomega.Not(gomega.BeNil()))
-<<<<<<< HEAD
-				gomega.Expect(env.NodesUnderTest[cut.ContainerConfiguration.NodeName]).To(gomega.Not(gomega.BeNil()))
-				gomega.Expect(env.NodesUnderTest[cut.ContainerConfiguration.NodeName].Oc).To(gomega.Not(gomega.BeNil()))
-				nodeOc := env.NodesUnderTest[cut.ContainerConfiguration.NodeName].Oc
-=======
 				gomega.Expect(env.NodesUnderTest[cut.NodeName]).To(gomega.Not(gomega.BeNil()))
 				gomega.Expect(env.NodesUnderTest[cut.NodeName].DebugContainer.GetOc()).To(gomega.Not(gomega.BeNil()))
 				nodeOc := env.NodesUnderTest[cut.NodeName].DebugContainer.GetOc()
->>>>>>> 19e0dde0
 				processContainerIpsPerNet(&cut.ContainerIdentifier, netKey, defaultIPAddress, netsUnderTest, nodeOc)
 			}
 			runNetworkingTests(netsUnderTest, count)
@@ -259,16 +222,6 @@
 			netsUnderTest := make(map[string]netTestContext)
 			for _, cut := range env.ContainersUnderTest {
 				if _, ok := env.ContainersToExcludeFromConnectivityTests[cut.ContainerIdentifier]; ok {
-<<<<<<< HEAD
-					tnf.ClaimFilePrintf("Skipping container %s because it is excluded from connectivity tests (multus interface)", cut.ContainerConfiguration.PodName)
-					continue
-				}
-				for netKey, multusIPAddress := range cut.ContainerConfiguration.MultusIPAddressesPerNet {
-					gomega.Expect(env).To(gomega.Not(gomega.BeNil()))
-					gomega.Expect(env.NodesUnderTest[cut.ContainerConfiguration.NodeName]).To(gomega.Not(gomega.BeNil()))
-					gomega.Expect(env.NodesUnderTest[cut.ContainerConfiguration.NodeName].Oc).To(gomega.Not(gomega.BeNil()))
-					nodeOc := env.NodesUnderTest[cut.ContainerConfiguration.NodeName].Oc
-=======
 					tnf.ClaimFilePrintf("Skipping container %s because it is excluded from connectivity tests (multus interface)", cut.PodName)
 					continue
 				}
@@ -277,7 +230,6 @@
 					gomega.Expect(env.NodesUnderTest[cut.NodeName]).To(gomega.Not(gomega.BeNil()))
 					gomega.Expect(env.NodesUnderTest[cut.NodeName].DebugContainer.GetOc()).To(gomega.Not(gomega.BeNil()))
 					nodeOc := env.NodesUnderTest[cut.NodeName].DebugContainer.GetOc()
->>>>>>> 19e0dde0
 					processContainerIpsPerNet(&cut.ContainerIdentifier, netKey, multusIPAddress, netsUnderTest, nodeOc)
 				}
 			}
@@ -287,24 +239,14 @@
 }
 
 // Test that a container can ping a target IP address.
-<<<<<<< HEAD
-func testPing(initiatingPodNodeOc *interactive.Oc, nodeName, containerID, targetPodIPAddress string, count int) {
-=======
 func testPing(initiatingPodNodeOc *interactive.Oc, nodeName, containerID, runtime, targetPodIPAddress string, count int) {
->>>>>>> 19e0dde0
 	log.Infof("Sending ICMP traffic(%s to %s)", initiatingPodNodeOc.GetPodName(), targetPodIPAddress)
 	env := config.GetTestEnvironment()
 	gomega.Expect(env).To(gomega.Not(gomega.BeNil()))
 	gomega.Expect(env.NodesUnderTest[nodeName]).To(gomega.Not(gomega.BeNil()))
-<<<<<<< HEAD
-	gomega.Expect(env.NodesUnderTest[nodeName].Oc).To(gomega.Not(gomega.BeNil()))
-	nodeOc := env.NodesUnderTest[nodeName].Oc
-	containerPID := utils.GetContainerPID(nodeName, nodeOc, containerID, common.IsNonOcpCluster())
-=======
 	gomega.Expect(env.NodesUnderTest[nodeName].DebugContainer.GetOc()).To(gomega.Not(gomega.BeNil()))
 	nodeOc := env.NodesUnderTest[nodeName].DebugContainer.GetOc()
 	containerPID := utils.GetContainerPID(nodeName, nodeOc, containerID, runtime)
->>>>>>> 19e0dde0
 	pingTester := ping.NewPingNsenter(common.DefaultTimeout, containerPID, targetPodIPAddress, count)
 	test, err := tnf.NewTest(initiatingPodNodeOc.GetExpecter(), pingTester, []reel.Handler{pingTester}, initiatingPodNodeOc.GetErrorChannel())
 	gomega.Expect(err).To(gomega.BeNil())
