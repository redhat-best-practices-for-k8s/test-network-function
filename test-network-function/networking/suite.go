--- conflicted
+++ resolved
@@ -136,24 +136,11 @@
 func testNodePort(env *config.TestEnvironment) {
 	testID := identifiers.XformToGinkgoItIdentifier(identifiers.TestServicesDoNotUseNodeportsIdentifier)
 	ginkgo.It(testID, func() {
-<<<<<<< HEAD
-		for _, podUnderTest := range env.PodsUnderTest {
-			context := common.GetContext()
-			podNamespace := podUnderTest.Namespace
-			ginkgo.By(fmt.Sprintf("Testing services in namespace %s", podNamespace))
-			tester := nodeport.NewNodePort(common.DefaultTimeout, podNamespace)
-			test, err := tnf.NewTest(context.GetExpecter(), tester, []reel.Handler{tester}, context.GetErrorChannel())
-			gomega.Expect(err).To(gomega.BeNil())
-			test.RunAndValidate()
-		}
-=======
-		defer results.RecordResult(identifiers.TestServicesDoNotUseNodeportsIdentifier)
 		context := common.GetContext()
 		ginkgo.By(fmt.Sprintf("Testing services in namespace %s", env.NameSpaceUnderTest))
 		tester := nodeport.NewNodePort(common.DefaultTimeout, env.NameSpaceUnderTest)
 		test, err := tnf.NewTest(context.GetExpecter(), tester, []reel.Handler{tester}, context.GetErrorChannel())
 		gomega.Expect(err).To(gomega.BeNil())
 		test.RunAndValidate()
->>>>>>> 03b5d5c4
 	})
 }