--- conflicted
+++ resolved
@@ -52,7 +52,6 @@
 	indexPort           = 4
 )
 
-<<<<<<< HEAD
 var (
 	expectersVerboseModeEnabled = false
 	PortDeclaredAndListen       []PortDeclared
@@ -72,7 +71,7 @@
 type PortListen struct {
 	port     int
 	protocol string
-=======
+
 // netTestContext this is a data structure describing a network test context for a given subnet (e.g. network attachment)
 // The test context defines a tester or test initiator, that is initating the pings. It is selected randomly (first container in the list)
 // It also defines a list of destination ping targets corresponding to the other containers IPs on this subnet
@@ -121,7 +120,6 @@
 		output += fmt.Sprintf("%s\n", netUnderTest.String())
 	}
 	return
->>>>>>> b34776f1
 }
 
 //
