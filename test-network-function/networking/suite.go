--- conflicted
+++ resolved
@@ -121,11 +121,7 @@
 
 func testNodePort(env *config.TestEnvironment) {
 	ginkgo.It("Should not have services of type NodePort", func() {
-<<<<<<< HEAD
-		for _, podUnderTest := range configData.PodsUnderTest {
-=======
-		for _, cut := range env.ContainersUnderTest {
->>>>>>> 6a5824e5
+		for _, podUnderTest := range env.PodsUnderTest {
 			defer results.RecordResult(identifiers.TestServicesDoNotUseNodeportsIdentifier)
 			context := common.GetContext()
 			podNamespace := podUnderTest.Namespace
