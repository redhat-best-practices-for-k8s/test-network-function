--- conflicted
+++ resolved
@@ -317,20 +317,7 @@
 	testID := identifiers.XformToGinkgoItIdentifier(identifiers.TestHugepagesNotManuallyManipulated)
 	ginkgo.It(testID, func() {
 		defer results.RecordResult(identifiers.TestHugepagesNotManuallyManipulated)
-<<<<<<< HEAD
-		ginkgo.By("Should return cluster's hugepages configuration")
-		context := common.GetContext()
-		hugepageTester := hugepages.NewHugepages(common.DefaultTimeout)
-		test, err := tnf.NewTest(context.GetExpecter(), hugepageTester, []reel.Handler{hugepageTester}, context.GetErrorChannel())
-		gomega.Expect(err).To(gomega.BeNil())
-		test.RunAndValidate()
-		clusterHugepages = hugepageTester.GetHugepages()
-		clusterHugepagesz = hugepageTester.GetHugepagesz()
-
-		ginkgo.By("Should have same configuration as cluster")
-		ginkgo.By(fmt.Sprintf("cluster is configured with clusterHugepages=%d ; clusterHugepagesz=%d", clusterHugepages, clusterHugepagesz))
-=======
->>>>>>> 81a2ab62
+
 		var badNodes []string
 		context := common.GetContext()
 		for _, node := range env.Nodes {
@@ -347,13 +334,8 @@
 			gomega.Expect(err).To(gomega.BeNil())
 			test.RunWithFailureCallback(func() {
 				badNodes = append(badNodes, node.Name)
-<<<<<<< HEAD
 				ginkgo.By(fmt.Sprintf("node=%s hugepage config does not match machineconfig", node.Name))
 			})
-=======
-				ginkgo.By(fmt.Sprintf("Node=%s hugepage config does not match machineconfig", node.Name))
-			}
->>>>>>> 81a2ab62
 		}
 		gomega.Expect(badNodes).To(gomega.BeNil())
 	})
