// Copyright (C) 2020-2021 Red Hat, Inc.
//
// This program is free software; you can redistribute it and/or modify
// it under the terms of the GNU General Public License as published by
// the Free Software Foundation; either version 2 of the License, or
// (at your option) any later version.
//
// This program is distributed in the hope that it will be useful,
// but WITHOUT ANY WARRANTY; without even the implied warranty of
// MERCHANTABILITY or FITNESS FOR A PARTICULAR PURPOSE.  See the
// GNU General Public License for more details.
//
// You should have received a copy of the GNU General Public License along
// with this program; if not, write to the Free Software Foundation, Inc.,
// 51 Franklin Street, Fifth Floor, Boston, MA 02110-1301 USA.

package platform

import (
	"encoding/json"
	"fmt"
	"path"
	"regexp"
	"sort"
	"strconv"
	"strings"
	"time"

	log "github.com/sirupsen/logrus"

	"github.com/test-network-function/test-network-function/pkg/config"
	"github.com/test-network-function/test-network-function/pkg/tnf/testcases"

	"github.com/test-network-function/test-network-function/test-network-function/common"
	"github.com/test-network-function/test-network-function/test-network-function/identifiers"
	"github.com/test-network-function/test-network-function/test-network-function/results"

	"github.com/onsi/ginkgo"
	ginkgoconfig "github.com/onsi/ginkgo/config"
	"github.com/onsi/gomega"
	"github.com/test-network-function/test-network-function/pkg/tnf"
	"github.com/test-network-function/test-network-function/pkg/tnf/handlers/base/redhat"
	"github.com/test-network-function/test-network-function/pkg/tnf/handlers/cnffsdiff"
	"github.com/test-network-function/test-network-function/pkg/tnf/handlers/containerid"
	"github.com/test-network-function/test-network-function/pkg/tnf/handlers/currentkernelcmdlineargs"
	"github.com/test-network-function/test-network-function/pkg/tnf/handlers/generic"
	"github.com/test-network-function/test-network-function/pkg/tnf/handlers/mckernelarguments"
	"github.com/test-network-function/test-network-function/pkg/tnf/handlers/nodemcname"
	"github.com/test-network-function/test-network-function/pkg/tnf/handlers/nodetainted"
	"github.com/test-network-function/test-network-function/pkg/tnf/handlers/podnodename"
	"github.com/test-network-function/test-network-function/pkg/tnf/handlers/readbootconfig"
	"github.com/test-network-function/test-network-function/pkg/tnf/handlers/sysctlallconfigsargs"
	"github.com/test-network-function/test-network-function/pkg/tnf/interactive"
	"github.com/test-network-function/test-network-function/pkg/tnf/reel"
	utils "github.com/test-network-function/test-network-function/pkg/utils"
)

var (
	commandHandlerFilePath = path.Join(common.PathRelativeToRoot, "pkg", "tnf", "handlers", "command", "command.json")
	mcGetterCommandTimeout = time.Second * 30
)

type hugePagesConfig struct {
	numa           int
	hugepagesSize  int // size in kb
	hugepagesCount int
}

// numaHugePagesPerSize maps a numa id to an array of hugePagesConfig structs.
type numaHugePagesPerSize map[int][]hugePagesConfig

// String is the stringer implementation for the numaHugePagesPerSize type so debug/info
// lines look better.
func (numaHugepages numaHugePagesPerSize) String() string {
	// Order numa ids/indexes
	numaIndexes := make([]int, 0)
	for numaIdx := range numaHugepages {
		numaIndexes = append(numaIndexes, numaIdx)
	}
	sort.Ints(numaIndexes)

	str := ""
	for _, numaIdx := range numaIndexes {
		hugepagesPerSize := numaHugepages[numaIdx]
		str += fmt.Sprintf("Numa=%d ", numaIdx)
		for _, hugepages := range hugepagesPerSize {
			str += fmt.Sprintf("[Size=%dkB Count=%d] ", hugepages.hugepagesSize, hugepages.hugepagesCount)
		}
	}
	return str
}

// machineConfig maps a json machineconfig object to get the KernelArguments and systemd units info.
type machineConfig struct {
	Spec struct {
		KernelArguments []string `json:"kernelArguments"`
		Config          struct {
			Systemd struct {
				Units []systemdHugePagesUnit `json:"units"`
			}
		} `json:"config"`
	} `json:"spec"`
}

// systemdHugePagesUnit maps a systemd unit in a machineconfig json object.
type systemdHugePagesUnit struct {
	Contents string `json:"contents"`
	Name     string `json:"name"`
}

//
// All actual test code belongs below here.  Utilities belong above.
//

func getTaintedBitValues() []string {
	return []string{"proprietary module was loaded",
		"module was force loaded",
		"kernel running on an out of specification system",
		"module was force unloaded",
		"processor reported a Machine Check Exception (MCE)",
		"bad page referenced or some unexpected page flags",
		"taint requested by userspace application",
		"kernel died recently, i.e. there was an OOPS or BUG",
		"ACPI table overridden by user",
		"kernel issued warning",
		"staging driver was loaded",
		"workaround for bug in platform firmware applied",
		"externally-built (“out-of-tree”) module was loaded",
		"unsigned module was loaded",
		"soft lockup occurred",
		"kernel has been live patched",
		"auxiliary taint, defined for and used by distros",
		"kernel was built with the struct randomization plugin",
	}
}

var _ = ginkgo.Describe(common.PlatformAlterationTestKey, func() {
	if testcases.IsInFocus(ginkgoconfig.GinkgoConfig.FocusStrings, common.PlatformAlterationTestKey) {
		env := config.GetTestEnvironment()
		ginkgo.BeforeEach(func() {
			env.LoadAndRefresh()
			gomega.Expect(len(env.PodsUnderTest)).ToNot(gomega.Equal(0))
			gomega.Expect(len(env.ContainersUnderTest)).ToNot(gomega.Equal(0))
		})
		// use this boolean to turn off tests that require OS packages
		if !common.IsMinikube() {
			testContainersFsDiff(env)
			testTainted(env)
			testHugepages(env)
			testBootParams(env)
			testSysctlConfigs(env)
		}
		testIsRedHatRelease(env)
	}
})

// testIsRedHatRelease fetch the configuration and test containers attached to oc is Red Hat based.
func testIsRedHatRelease(env *config.TestEnvironment) {
	testID := identifiers.XformToGinkgoItIdentifier(identifiers.TestIsRedHatReleaseIdentifier)
	ginkgo.It(testID, func() {
		ginkgo.By("should report a proper Red Hat version")
		defer results.RecordResult(identifiers.TestIsRedHatReleaseIdentifier)
		for _, cut := range env.ContainersUnderTest {
			testContainerIsRedHatRelease(cut)
		}
	})
}

// testContainerIsRedHatRelease tests whether the container attached to oc is Red Hat based.
func testContainerIsRedHatRelease(cut *config.Container) {
	podName := cut.Oc.GetPodName()
	containerName := cut.Oc.GetPodContainerName()
	context := cut.Oc
	ginkgo.By(fmt.Sprintf("%s(%s) is checked for Red Hat version", podName, containerName))
	versionTester := redhat.NewRelease(common.DefaultTimeout)
	test, err := tnf.NewTest(context.GetExpecter(), versionTester, []reel.Handler{versionTester}, context.GetErrorChannel())
	gomega.Expect(err).To(gomega.BeNil())
	test.RunAndValidate()
}

// testContainersFsDiff test that all CUT didn't install new packages are starting
func testContainersFsDiff(env *config.TestEnvironment) {
	ginkgo.Context("Container does not have additional packages installed", func() {
		testID := identifiers.XformToGinkgoItIdentifier(identifiers.TestUnalteredBaseImageIdentifier)
		ginkgo.It(testID, func() {
			var badContainers []string
			for _, cut := range env.ContainersUnderTest {
				podName := cut.Oc.GetPodName()
				containerName := cut.Oc.GetPodContainerName()
				containerOC := cut.Oc
				nodeName := cut.ContainerConfiguration.NodeName
				ginkgo.By(fmt.Sprintf("%s(%s) should not install new packages after starting", podName, containerName))
				nodeOc := env.NodesUnderTest[nodeName].Oc
				test := newContainerFsDiffTest(nodeName, nodeOc, containerOC)
				test.RunWithFailureCallback(func() {
					badContainers = append(badContainers, containerName)
					ginkgo.By(fmt.Sprintf("pod %s container %s did update/install/modify additional packages", podName, containerName))
				})
			}
			gomega.Expect(badContainers).To(gomega.BeNil())
		})
	})
}

// newContainerFsDiffTest  test that the CUT didn't install new packages after starting, and report through Ginkgo.
func newContainerFsDiffTest(nodeName string, nodeOc, targetContainerOC *interactive.Oc) *tnf.Test {
	defer results.RecordResult(identifiers.TestUnalteredBaseImageIdentifier)
	targetContainerOC.GetExpecter()
	containerIDTester := containerid.NewContainerID(common.DefaultTimeout)
	test, err := tnf.NewTest(targetContainerOC.GetExpecter(), containerIDTester, []reel.Handler{containerIDTester}, targetContainerOC.GetErrorChannel())
	gomega.Expect(err).To(gomega.BeNil())
	test.RunAndValidate()
	containerID := containerIDTester.GetID()
	fsDiffTester := cnffsdiff.NewFsDiff(common.DefaultTimeout, containerID, nodeName)
	test, err = tnf.NewTest(nodeOc.GetExpecter(), fsDiffTester, []reel.Handler{fsDiffTester}, nodeOc.GetErrorChannel())
	gomega.Expect(err).To(gomega.BeNil())
	return test
}
func getMcKernelArguments(context *interactive.Context, mcName string) map[string]string {
	mcKernelArgumentsTester := mckernelarguments.NewMcKernelArguments(common.DefaultTimeout, mcName)
	test, err := tnf.NewTest(context.GetExpecter(), mcKernelArgumentsTester, []reel.Handler{mcKernelArgumentsTester}, context.GetErrorChannel())
	gomega.Expect(err).To(gomega.BeNil())
	test.RunAndValidate()
	mcKernelArguments := mcKernelArgumentsTester.GetKernelArguments()
	var mcKernelArgumentsJSON []string
	err = json.Unmarshal([]byte(mcKernelArguments), &mcKernelArgumentsJSON)
	gomega.Expect(err).To(gomega.BeNil())
	mcKernelArgumentsMap := utils.ArgListToMap(mcKernelArgumentsJSON)
	return mcKernelArgumentsMap
}

func getMcName(context *interactive.Context, nodeName string) string {
	mcNameTester := nodemcname.NewNodeMcName(common.DefaultTimeout, nodeName)
	test, err := tnf.NewTest(context.GetExpecter(), mcNameTester, []reel.Handler{mcNameTester}, context.GetErrorChannel())
	gomega.Expect(err).To(gomega.BeNil())
	test.RunAndValidate()
	return mcNameTester.GetMcName()
}

func getPodNodeName(context *interactive.Context, podName, podNamespace string) string {
	podNameTester := podnodename.NewPodNodeName(common.DefaultTimeout, podName, podNamespace)
	test, err := tnf.NewTest(context.GetExpecter(), podNameTester, []reel.Handler{podNameTester}, context.GetErrorChannel())
	gomega.Expect(err).To(gomega.BeNil())
	test.RunAndValidate()
	return podNameTester.GetNodeName()
}

func getCurrentKernelCmdlineArgs(targetContainerOc *interactive.Oc) map[string]string {
	currentKernelCmdlineArgsTester := currentkernelcmdlineargs.NewCurrentKernelCmdlineArgs(common.DefaultTimeout)
	test, err := tnf.NewTest(targetContainerOc.GetExpecter(), currentKernelCmdlineArgsTester, []reel.Handler{currentKernelCmdlineArgsTester}, targetContainerOc.GetErrorChannel())
	gomega.Expect(err).To(gomega.BeNil())
	test.RunAndValidate()
	currnetKernelCmdlineArgs := currentKernelCmdlineArgsTester.GetKernelArguments()
	currentSplitKernelCmdlineArgs := strings.Split(currnetKernelCmdlineArgs, " ")
	return utils.ArgListToMap(currentSplitKernelCmdlineArgs)
}

func getGrubKernelArgs(context *interactive.Oc) map[string]string {
	readBootConfigTester := readbootconfig.NewReadBootConfig(common.DefaultTimeout)
	test, err := tnf.NewTest(context.GetExpecter(), readBootConfigTester, []reel.Handler{readBootConfigTester}, context.GetErrorChannel())
	gomega.Expect(err).To(gomega.BeNil())
	test.RunAndValidate()
	bootConfig := readBootConfigTester.GetBootConfig()

	splitBootConfig := strings.Split(bootConfig, "\n")
	filteredBootConfig := utils.FilterArray(splitBootConfig, func(line string) bool {
		return strings.HasPrefix(line, "options")
	})
	gomega.Expect(len(filteredBootConfig)).To(gomega.Equal(1))
	grubKernelConfig := filteredBootConfig[0]
	grubSplitKernelConfig := strings.Split(grubKernelConfig, " ")
	grubSplitKernelConfig = grubSplitKernelConfig[1:]
	return utils.ArgListToMap(grubSplitKernelConfig)
}

// Creates a map describing the final sysctl key-value pair out of the results of "sysctl --system"
func parseSysctlSystemOutput(sysctlSystemOutput string) map[string]string {
	retval := make(map[string]string)
	splitConfig := strings.Split(sysctlSystemOutput, "\n")
	for _, line := range splitConfig {
		if line == "" {
			continue
		}

		if strings.HasPrefix(line, "*") {
			continue
		}

		keyValRegexp := regexp.MustCompile(`( \S+)(\s*)=(\s*)(\S+)`) // A line is of the form "kernel.yama.ptrace_scope = 0"
		if !keyValRegexp.MatchString(line) {
			continue
		}
		regexResults := keyValRegexp.FindStringSubmatch(line)
		key := regexResults[1]
		val := regexResults[4]
		retval[key] = val
	}
	return retval
}

func getSysctlConfigArgs(context *interactive.Oc) map[string]string {
	sysctlAllConfigsArgsTester := sysctlallconfigsargs.NewSysctlAllConfigsArgs(common.DefaultTimeout)
	test, err := tnf.NewTest(context.GetExpecter(), sysctlAllConfigsArgsTester, []reel.Handler{sysctlAllConfigsArgsTester}, context.GetErrorChannel())
	gomega.Expect(err).To(gomega.BeNil())
	test.RunAndValidate()
	sysctlAllConfigsArgs := sysctlAllConfigsArgsTester.GetSysctlAllConfigsArgs()

	return parseSysctlSystemOutput(sysctlAllConfigsArgs)
}

func testBootParams(env *config.TestEnvironment) {
	testID := identifiers.XformToGinkgoItIdentifier(identifiers.TestUnalteredStartupBootParamsIdentifier)
	ginkgo.It(testID, func() {
		context := common.GetContext()
		for _, cut := range env.ContainersUnderTest {
			podName := cut.Oc.GetPodName()
			podNameSpace := cut.Oc.GetPodNamespace()
			targetContainerOc := cut.Oc
			testBootParamsHelper(context, podName, podNameSpace, targetContainerOc)
		}
	})
}
func testBootParamsHelper(context *interactive.Context, podName, podNamespace string, targetContainerOc *interactive.Oc) {
	ginkgo.By(fmt.Sprintf("Testing boot params for the pod's node %s/%s", podNamespace, podName))
	defer results.RecordResult(identifiers.TestUnalteredStartupBootParamsIdentifier)
	nodeName := getPodNodeName(context, podName, podNamespace)
	mcName := getMcName(context, nodeName)
	mcKernelArgumentsMap := getMcKernelArguments(context, mcName)
	currentKernelArgsMap := getCurrentKernelCmdlineArgs(targetContainerOc)
	env := config.GetTestEnvironment()
	nodeOC := env.NodesUnderTest[nodeName].Oc
	grubKernelConfigMap := getGrubKernelArgs(nodeOC)

	for key, mcVal := range mcKernelArgumentsMap {
		if currentVal, ok := currentKernelArgsMap[key]; ok {
			gomega.Expect(currentVal).To(gomega.Equal(mcVal))
		}
		if grubVal, ok := grubKernelConfigMap[key]; ok {
			gomega.Expect(grubVal).To(gomega.Equal(mcVal))
		}
	}
}

func testSysctlConfigs(env *config.TestEnvironment) {
	ginkgo.It("platform-sysctl-config", func() {
		for _, podUnderTest := range env.PodsUnderTest {
			podName := podUnderTest.Name
			podNameSpace := podUnderTest.Namespace
			testSysctlConfigsHelper(podName, podNameSpace)
		}
	})
}
func testSysctlConfigsHelper(podName, podNamespace string) {
	ginkgo.By(fmt.Sprintf("Testing sysctl config files for the pod's node %s/%s", podNamespace, podName))
	context := common.GetContext()
	nodeName := getPodNodeName(context, podName, podNamespace)
	env := config.GetTestEnvironment()
	nodeOc := env.NodesUnderTest[nodeName].Oc
	combinedSysctlSettings := getSysctlConfigArgs(nodeOc)
	mcName := getMcName(context, nodeName)
	mcKernelArgumentsMap := getMcKernelArguments(context, mcName)
	for key, sysctlConfigVal := range combinedSysctlSettings {
		if mcVal, ok := mcKernelArgumentsMap[key]; ok {
			gomega.Expect(mcVal).To(gomega.Equal(sysctlConfigVal))
		}
	}
}

func printTainted(bitmap uint64) string {
	values := getTaintedBitValues()
	var out string
	for i := 0; i < 32; i++ {
		bit := (bitmap >> i) & 1
		if bit == 1 {
			out += fmt.Sprintf("%s, ", values[i])
		}
	}
	return out
}

func testTainted(env *config.TestEnvironment) {
	testID := identifiers.XformToGinkgoItIdentifier(identifiers.TestNonTaintedNodeKernelsIdentifier)
	ginkgo.It(testID, func() {
		ginkgo.By("Testing tainted nodes in cluster")

		var taintedNodes []string
		for _, node := range env.NodesUnderTest {
			context := node.Oc
			tester := nodetainted.NewNodeTainted(common.DefaultTimeout)
			test, err := tnf.NewTest(context.GetExpecter(), tester, []reel.Handler{tester}, context.GetErrorChannel())
			gomega.Expect(err).To(gomega.BeNil())
			test.RunWithFailureCallback(func() {
				taintedNodes = append(taintedNodes, node.Name)
			})
			taintedBitmap, err := strconv.ParseUint(tester.Match, 10, 32) //nolint:gomnd // base 10 and uint32
			var message string
			if err != nil {
				message = fmt.Sprintf("Could not decode tainted kernel causes (code=%d) for node %s\n", taintedBitmap, node.Name)
			} else if taintedBitmap != 0 {
				message = fmt.Sprintf("Decoded tainted kernel causes (code=%d) for node %s : %s\n", taintedBitmap, node.Name, printTainted(taintedBitmap))
			} else {
				message = fmt.Sprintf("Decoded tainted kernel causes (code=%d) for node %s : None\n", taintedBitmap, node.Name)
			}
			_, err = ginkgo.GinkgoWriter.Write([]byte(message))
			if err != nil {
				log.Errorf("Ginkgo writer could not write because: %s", err)
			}
		}
		gomega.Expect(taintedNodes).To(gomega.BeNil())
	})
}

func runAndValidateCommand(command string, failureCallbackFun func()) (match string) {
	log.Debugf("Launching generic command handler for cmd: %s", command)
	context := common.GetContext()

	values := make(map[string]interface{})
	values["COMMAND"] = command
	values["TIMEOUT"] = mcGetterCommandTimeout.Nanoseconds()

	tester, handlers, result, err := generic.NewGenericFromMap(commandHandlerFilePath, common.RelativeSchemaPath, values)
	gomega.Expect(err).To(gomega.BeNil())
	gomega.Expect(result).ToNot(gomega.BeNil())
	gomega.Expect(result.Valid()).To(gomega.BeTrue())
	gomega.Expect(handlers).ToNot(gomega.BeNil())
	gomega.Expect(tester).ToNot(gomega.BeNil())

	test, err := tnf.NewTest(context.GetExpecter(), *tester, handlers, context.GetErrorChannel())
	gomega.Expect(test).ToNot(gomega.BeNil())
	gomega.Expect(err).To(gomega.BeNil())
	test.RunAndValidateWithFailureCallback(failureCallbackFun)

	genericTest := (*tester).(*generic.Generic)
	gomega.Expect(genericTest).ToNot(gomega.BeNil())

	matches := genericTest.Matches
	gomega.Expect(len(matches)).To(gomega.Equal(1))
	return genericTest.GetMatches()[0].Match
}

func hugepageSizeToInt(s string) int {
	num, _ := strconv.Atoi(s[:len(s)-1])
	unit := s[len(s)-1]
	switch unit {
	case 'M':
		num *= 1024
	case 'G':
		num *= 1024 * 1024
	}

	return num
}

// getMcHugepagesFromMcKernelArguments gets the hugepages params from machineconfig's kernelArguments
func getMcHugepagesFromMcKernelArguments(mc *machineConfig) (hugepages, hugepagesz, defhugepagesz int) {
	const RhelDefaultHugepagesz = 2048 // kB
	const HugepagesParam = "hugepages"
	const HugepageszParam = "hugepagesz"
	const DefaultHugepagesz = "default_hugepagesz"
	const KeyValueSplitLen = 2

	hugepages = 0
	defhugepagesz = RhelDefaultHugepagesz
	for _, arg := range mc.Spec.KernelArguments {
		keyValueSlice := strings.Split(arg, "=")
		if len(keyValueSlice) != KeyValueSplitLen {
			// Some kernel arguments don't come in name=value
			continue
		}

		key, value := keyValueSlice[0], keyValueSlice[1]
		if key == HugepagesParam {
			hugepages, _ = strconv.Atoi(value)
		}

		if key == HugepageszParam {
			hugepagesz = hugepageSizeToInt(value)
		}

		if key == DefaultHugepagesz {
			defhugepagesz = hugepageSizeToInt(value)
		}
	}

	if hugepagesz == 0 {
		log.Warnf("No hugepages size found in node's machineconfig. Defaulting to size=%dkB (count=%d)", RhelDefaultHugepagesz, hugepages)
		hugepagesz = RhelDefaultHugepagesz
	}

	return hugepages, hugepagesz, defhugepagesz
}

// getNodeNumaHugePages gets the actual node's hugepages config based on /sys/devices/system/node/nodeX files.
func getNodeNumaHugePages(nodeName string) (hugepages numaHugePagesPerSize, err error) {
	const outputRegex = `node(\d+).*hugepages-(\d+)kB.* count:(\d+)`
	const numRegexFields = 4

	cmd := fmt.Sprintf("echo 'for file in `find /sys/devices/system/node/ -name nr_hugepages`; do echo $file count:`cat $file` ; done' | oc debug node/%s", nodeName)

	var commandErr error
	hugepagesCmdOut := runAndValidateCommand(cmd, func() {
		commandErr = fmt.Errorf("failed to get node %s hugepages per numa", nodeName)
	})
	if commandErr != nil {
		return numaHugePagesPerSize{}, commandErr
	}

	hugepages = numaHugePagesPerSize{}
	r := regexp.MustCompile(outputRegex)
	for _, line := range strings.Split(hugepagesCmdOut, "\n") {
		values := r.FindStringSubmatch(line)
		if len(values) != numRegexFields {
			return numaHugePagesPerSize{}, fmt.Errorf("failed to parse node's numa hugepages output line:%s", line)
		}

		numaNode, _ := strconv.Atoi(values[1])
		hpSize, _ := strconv.Atoi(values[2])
		hpCount, _ := strconv.Atoi(values[3])

		hugepagesCfg := hugePagesConfig{
			numa:           numaNode,
			hugepagesCount: hpCount,
			hugepagesSize:  hpSize,
		}

		if numaHugepagesCfg, exists := hugepages[numaNode]; exists {
			numaHugepagesCfg = append(numaHugepagesCfg, hugepagesCfg)
			hugepages[numaNode] = numaHugepagesCfg
		}
		hugepages[numaNode] = []hugePagesConfig{hugepagesCfg}
	}

	log.Infof("Node %s hugepages: %s", nodeName, hugepages)
	return hugepages, nil
}

// getMachineConfig gets the machineconfig in json format does the unmarshalling.
func getMachineConfig(mcName string) (machineConfig, error) {
	var commandErr error
	mcJSON := runAndValidateCommand(fmt.Sprintf("oc get mc %s -o json", mcName), func() {
		commandErr = fmt.Errorf("failed to get json machineconfig %s", mcName)
	})
	if commandErr != nil {
		return machineConfig{}, commandErr
	}

	var mc machineConfig
	err := json.Unmarshal([]byte(mcJSON), &mc)
	if err != nil {
		return machineConfig{}, fmt.Errorf("failed to unmarshall (err: %v)", err)
	}

	return mc, nil
}

// getMcSystemdUnitsHugepagesConfig gets the hugepages information from machineconfig's systemd units.
func getMcSystemdUnitsHugepagesConfig(mc *machineConfig) (hugepages numaHugePagesPerSize, err error) {
	const UnitContentsRegexMatchLen = 4
	hugepages = numaHugePagesPerSize{}

	r := regexp.MustCompile(`(?ms)HUGEPAGES_COUNT=(\d+).*HUGEPAGES_SIZE=(\d+).*NUMA_NODE=(\d+)`)
	for _, unit := range mc.Spec.Config.Systemd.Units {
		unit.Name = strings.Trim(unit.Name, "\"")
		if !strings.Contains(unit.Name, "hugepages-allocation") {
			continue
		}
		unit.Contents = strings.Trim(unit.Contents, "\"")
		values := r.FindStringSubmatch(unit.Contents)
		if len(values) < UnitContentsRegexMatchLen {
			return numaHugePagesPerSize{}, fmt.Errorf("unable to get hugepages values from mc (contents=%s)", unit.Contents)
		}

		numaNode, _ := strconv.Atoi(values[3])
		hpSize, _ := strconv.Atoi(values[2])
		hpCount, _ := strconv.Atoi(values[1])

		hugepagesCfg := hugePagesConfig{
			numa:           numaNode,
			hugepagesCount: hpCount,
			hugepagesSize:  hpSize,
		}

		if numaHugepagesCfg, exists := hugepages[numaNode]; exists {
			numaHugepagesCfg = append(numaHugepagesCfg, hugepagesCfg)
			hugepages[numaNode] = numaHugepagesCfg
		}
		hugepages[numaNode] = []hugePagesConfig{hugepagesCfg}
	}

	return hugepages, nil
}

// testNodeHugepagesWithMcSystemd compares the node's hugepages values against the mc's systemd units ones.
func testNodeHugepagesWithMcSystemd(nodeName string, nodeNumaHugePages, mcSystemdHugepages numaHugePagesPerSize) (bool, error) {
	// Iterate through mc's numas and make sure they exist and have the same sizes and values in the node.
	for mcNumaIdx, mcNumaHugepageCfgs := range mcSystemdHugepages {
		nodeNumaHugepageCfgs, exists := nodeNumaHugePages[mcNumaIdx]
		if !exists {
			return false, fmt.Errorf("node %s has no hugepages config for machine config's numa %d", nodeName, mcNumaIdx)
		}

		// For this numa, iterate through each of the mc's hugepages sizes and compare with node ones.
		for _, mcHugepagesCfg := range mcNumaHugepageCfgs {
			configMatching := false
			for _, nodeHugepagesCfg := range nodeNumaHugepageCfgs {
				if nodeHugepagesCfg.hugepagesSize == mcHugepagesCfg.hugepagesSize && nodeHugepagesCfg.hugepagesCount == mcHugepagesCfg.hugepagesCount {
					log.Infof("MC numa=%d, hugepages count:%d, size:%d match node ones: %s",
						mcNumaIdx, mcHugepagesCfg.hugepagesCount, mcHugepagesCfg.hugepagesSize, nodeNumaHugePages)
					configMatching = true
					break
				}
			}
			if !configMatching {
				return false, fmt.Errorf(fmt.Sprintf("MC numa=%d, hugepages (count:%d, size:%d) not matching node ones: %s",
					mcNumaIdx, mcHugepagesCfg.hugepagesCount, mcHugepagesCfg.hugepagesSize, nodeNumaHugePages))
			}
		}
	}

	return true, nil
}

// testNodeHugepagesWithKernelArgs compares node hugepages against kernelArguments config.
// The total count of hugepages of the size defined in the kernelArguments must match the kernArgs' hugepages value.
// For other sizes, the sum should be 0.
func testNodeHugepagesWithKernelArgs(nodeName string, nodeNumaHugePages numaHugePagesPerSize, kernelArgsHpSize, kernerlArgsHpCount int) (bool, error) {
	totalHugePages := 0
	// Iterate through all numas and increment only
	for numaIdx, numaHpConfig := range nodeNumaHugePages {
		for _, hugepagesConfig := range numaHpConfig {
			if hugepagesConfig.hugepagesSize == kernelArgsHpSize {
				totalHugePages += hugepagesConfig.hugepagesCount
			} else if hugepagesConfig.hugepagesCount != 0 {
				return false, fmt.Errorf("node %s: hugepages for numa %d is not zero (%d)",
					nodeName, numaIdx, hugepagesConfig.hugepagesCount)
			}
		}
	}

	if totalHugePages != kernerlArgsHpCount {
		return false, fmt.Errorf("node %s: total hugepages of size %d won't match (node count=%d, expected=%d)",
			nodeName, kernelArgsHpSize, totalHugePages, kernerlArgsHpCount)
	}

	return true, nil
}

func getNodeMachineConfig(nodeName string, machineconfigs map[string]machineConfig) machineConfig {
	mcName := strings.Trim(getMcName(common.GetContext(), nodeName), "\"")
	log.Infof("Node %s is using machineconfig %s", nodeName, mcName)

	if mc, exists := machineconfigs[mcName]; exists {
		log.Infof("MC %s: json already parsed.", mcName)
		return mc
	}

	mc, err := getMachineConfig(mcName)
	if err != nil {
		ginkgo.Fail(fmt.Sprintf("Unable to unmarshall mc %s from node %s", mcName, nodeName))
	}
	machineconfigs[mcName] = mc

	return mc
}

func testHugepages(env *config.TestEnvironment) {
	testID := identifiers.XformToGinkgoItIdentifier(identifiers.TestHugepagesNotManuallyManipulated)
	ginkgo.It(testID, func() {
		defer results.RecordResult(identifiers.TestHugepagesNotManuallyManipulated)

		// Map to save already retrieved and parsed machineconfigs.
		machineconfigs := map[string]machineConfig{}
		var badNodes []string
<<<<<<< HEAD
		for _, node := range env.Nodes {
			if !node.IsWorker() {
				continue
			}

			ginkgo.By(fmt.Sprintf("Should get node %s numa's hugepages values.", node.Name))
			nodeNumaHugePages, err := getNodeNumaHugePages(node.Name)
			if err != nil {
				ginkgo.Fail(fmt.Sprintf("Unable to get node hugepages values from node %s", node.Name))
			}

			// Get and parse node's machineconfig, in case it's not already parsed.
			mc := getNodeMachineConfig(node.Name, machineconfigs)

			ginkgo.By("Should parse machineconfig's kernelArguments and systemd's hugepages units.")
			mcSystemdHugepages, err := getMcSystemdUnitsHugepagesConfig(&mc)
			if err != nil {
				ginkgo.Fail(fmt.Sprintf("Failed to get MC systemd hugepages config. Error: %v", err))
			}

			// KernelArguments params will only be used in case no systemd units were found.
			if len(mcSystemdHugepages) == 0 {
				ginkgo.By("Comparing MC KernelArguments hugepages info against node values.")
				kernerlArgsHpCount, kernelArgsHpSize, _ := getMcHugepagesFromMcKernelArguments(&mc)
				if pass, err := testNodeHugepagesWithKernelArgs(node.Name, nodeNumaHugePages, kernelArgsHpSize, kernerlArgsHpCount); !pass {
					log.Error(err)
					badNodes = append(badNodes, node.Name)
				}
			} else {
				ginkgo.By("Comparing MC Systemd hugepages info against node values.")
				if pass, err := testNodeHugepagesWithMcSystemd(node.Name, mcSystemdHugepages, nodeNumaHugePages); !pass {
					log.Error(err)
					badNodes = append(badNodes, node.Name)
				}
			}
=======
		for _, node := range env.NodesUnderTest {
			if !node.IsWorker() {
				continue
			}
			nodeOc := node.Oc
			ginkgo.By("Should return machineconfig hugepages configuration of node " + node.Name)
			nodeHugePagesCount, nodeHugePagesSize := getNodeMcHugepages(node.Name)

			ginkgo.By(fmt.Sprintf("Node's machine config hugepages=%d/hugepagesz=%d values should match the actual ones in the node.",
				nodeHugePagesCount, nodeHugePagesSize))
			tester := nodehugepages.NewNodeHugepages(common.DefaultTimeout, nodeHugePagesSize, nodeHugePagesCount)
			test, err := tnf.NewTest(nodeOc.GetExpecter(), tester, []reel.Handler{tester}, nodeOc.GetErrorChannel())
			gomega.Expect(err).To(gomega.BeNil())
			test.RunWithFailureCallback(func() {
				badNodes = append(badNodes, node.Name)
				ginkgo.By(fmt.Sprintf("Node=%s hugepage config does not match machineconfig", node.Name))
			})
>>>>>>> 9bacf5a2
		}
		gomega.Expect(badNodes).To(gomega.BeNil())
	})
}<|MERGE_RESOLUTION|>--- conflicted
+++ resolved
@@ -26,6 +26,7 @@
 	"strings"
 	"time"
 
+	expect "github.com/google/goexpect"
 	log "github.com/sirupsen/logrus"
 
 	"github.com/test-network-function/test-network-function/pkg/config"
@@ -410,9 +411,8 @@
 	})
 }
 
-func runAndValidateCommand(command string, failureCallbackFun func()) (match string) {
+func runAndValidateCommand(command string, expecter *expect.Expecter, errChan <-chan error, failureCallbackFun func()) (match string) {
 	log.Debugf("Launching generic command handler for cmd: %s", command)
-	context := common.GetContext()
 
 	values := make(map[string]interface{})
 	values["COMMAND"] = command
@@ -425,7 +425,7 @@
 	gomega.Expect(handlers).ToNot(gomega.BeNil())
 	gomega.Expect(tester).ToNot(gomega.BeNil())
 
-	test, err := tnf.NewTest(context.GetExpecter(), *tester, handlers, context.GetErrorChannel())
+	test, err := tnf.NewTest(expecter, *tester, handlers, errChan)
 	gomega.Expect(test).ToNot(gomega.BeNil())
 	gomega.Expect(err).To(gomega.BeNil())
 	test.RunAndValidateWithFailureCallback(failureCallbackFun)
@@ -491,15 +491,14 @@
 }
 
 // getNodeNumaHugePages gets the actual node's hugepages config based on /sys/devices/system/node/nodeX files.
-func getNodeNumaHugePages(nodeName string) (hugepages numaHugePagesPerSize, err error) {
+func getNodeNumaHugePages(node *config.NodeConfig) (hugepages numaHugePagesPerSize, err error) {
+	const cmd = "echo 'for file in `find /sys/devices/system/node/ -name nr_hugepages`; do echo $file count:`cat $file` ; done'"
 	const outputRegex = `node(\d+).*hugepages-(\d+)kB.* count:(\d+)`
 	const numRegexFields = 4
 
-	cmd := fmt.Sprintf("echo 'for file in `find /sys/devices/system/node/ -name nr_hugepages`; do echo $file count:`cat $file` ; done' | oc debug node/%s", nodeName)
-
 	var commandErr error
-	hugepagesCmdOut := runAndValidateCommand(cmd, func() {
-		commandErr = fmt.Errorf("failed to get node %s hugepages per numa", nodeName)
+	hugepagesCmdOut := runAndValidateCommand(cmd, node.Oc.GetExpecter(), node.Oc.GetErrorChannel(), func() {
+		commandErr = fmt.Errorf("failed to get node %s hugepages per numa", node.Name)
 	})
 	if commandErr != nil {
 		return numaHugePagesPerSize{}, commandErr
@@ -530,14 +529,15 @@
 		hugepages[numaNode] = []hugePagesConfig{hugepagesCfg}
 	}
 
-	log.Infof("Node %s hugepages: %s", nodeName, hugepages)
+	log.Infof("Node %s hugepages: %s", node.Name, hugepages)
 	return hugepages, nil
 }
 
 // getMachineConfig gets the machineconfig in json format does the unmarshalling.
 func getMachineConfig(mcName string) (machineConfig, error) {
 	var commandErr error
-	mcJSON := runAndValidateCommand(fmt.Sprintf("oc get mc %s -o json", mcName), func() {
+	context := common.GetContext()
+	mcJSON := runAndValidateCommand(fmt.Sprintf("oc get mc %s -o json", mcName), context.GetExpecter(), context.GetErrorChannel(), func() {
 		commandErr = fmt.Errorf("failed to get json machineconfig %s", mcName)
 	})
 	if commandErr != nil {
@@ -671,14 +671,14 @@
 		// Map to save already retrieved and parsed machineconfigs.
 		machineconfigs := map[string]machineConfig{}
 		var badNodes []string
-<<<<<<< HEAD
-		for _, node := range env.Nodes {
+
+		for _, node := range env.NodesUnderTest {
 			if !node.IsWorker() {
 				continue
 			}
 
 			ginkgo.By(fmt.Sprintf("Should get node %s numa's hugepages values.", node.Name))
-			nodeNumaHugePages, err := getNodeNumaHugePages(node.Name)
+			nodeNumaHugePages, err := getNodeNumaHugePages(node)
 			if err != nil {
 				ginkgo.Fail(fmt.Sprintf("Unable to get node hugepages values from node %s", node.Name))
 			}
@@ -707,25 +707,6 @@
 					badNodes = append(badNodes, node.Name)
 				}
 			}
-=======
-		for _, node := range env.NodesUnderTest {
-			if !node.IsWorker() {
-				continue
-			}
-			nodeOc := node.Oc
-			ginkgo.By("Should return machineconfig hugepages configuration of node " + node.Name)
-			nodeHugePagesCount, nodeHugePagesSize := getNodeMcHugepages(node.Name)
-
-			ginkgo.By(fmt.Sprintf("Node's machine config hugepages=%d/hugepagesz=%d values should match the actual ones in the node.",
-				nodeHugePagesCount, nodeHugePagesSize))
-			tester := nodehugepages.NewNodeHugepages(common.DefaultTimeout, nodeHugePagesSize, nodeHugePagesCount)
-			test, err := tnf.NewTest(nodeOc.GetExpecter(), tester, []reel.Handler{tester}, nodeOc.GetErrorChannel())
-			gomega.Expect(err).To(gomega.BeNil())
-			test.RunWithFailureCallback(func() {
-				badNodes = append(badNodes, node.Name)
-				ginkgo.By(fmt.Sprintf("Node=%s hugepage config does not match machineconfig", node.Name))
-			})
->>>>>>> 9bacf5a2
 		}
 		gomega.Expect(badNodes).To(gomega.BeNil())
 	})
