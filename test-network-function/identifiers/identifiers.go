// Copyright (C) 2021 Red Hat, Inc.
// Copyright (C) 2021 Red Hat, Inc.
//
// This program is free software; you can redistribute it and/or modify
// it under the terms of the GNU General Public License as published by
// the Free Software Foundation; either version 2 of the License, or
// (at your option) any later version.
//
// This program is distributed in the hope that it will be useful,
// but WITHOUT ANY WARRANTY; without even the implied warranty of
// MERCHANTABILITY or FITNESS FOR A PARTICULAR PURPOSE.  See the
// GNU General Public License for more details.
//
// You should have received a copy of the GNU General Public License along
// with this program; if not, write to the Free Software Foundation, Inc.,
// 51 Franklin Street, Fifth Floor, Boston, MA 02110-1301 USA.

package identifiers

import (
	"fmt"

	"github.com/test-network-function/test-network-function-claim/pkg/claim"
	"github.com/test-network-function/test-network-function/test-network-function/common"
)

const (
	informativeResult = "informative"
	normativeResult   = "normative"
	url               = "http://test-network-function.com/testcases"
	versionOne        = "v1.0.0"
)

// TestCaseDescription describes a JUnit test case.
type TestCaseDescription struct {
	// Identifier is the unique test identifier.
	Identifier claim.Identifier `json:"identifier" yaml:"identifier"`

	// Description is a helpful description of the purpose of the test case.
	Description string `json:"description" yaml:"description"`

	// Remediation is an optional suggested remediation for passing the test.
	Remediation string `json:"remediation,omitempty" yaml:"remediation,omitempty"`

	// Type is the type of the test (i.e., normative).
	Type string `json:"type" yaml:"type"`
}

func formTestURL(suite, name string) string {
	return fmt.Sprintf("%s/%s/%s", url, suite, name)
}

var (
	// TestHostResourceIdentifier tests container best practices.
	TestHostResourceIdentifier = claim.Identifier{
		Url:     formTestURL(common.AccessControlTestKey, "host-resource"),
		Version: versionOne,
	}
	// TestContainerIsCertifiedIdentifier tests whether the container has passed Container Certification.
	TestContainerIsCertifiedIdentifier = claim.Identifier{
		Url:     formTestURL(common.AffiliatedCertTestKey, "container-is-certified"),
		Version: versionOne,
	}
	// TestExtractNodeInformationIdentifier is a test which extracts Node information.
	TestExtractNodeInformationIdentifier = claim.Identifier{
		Url:     formTestURL(common.DiagnosticTestKey, "extract-node-information"),
		Version: versionOne,
	}
	// TestListCniPluginsIdentifier retrieves list of CNI plugins.
	TestListCniPluginsIdentifier = claim.Identifier{
		Url:     formTestURL(common.DiagnosticTestKey, "list-cni-plugins"),
		Version: versionOne,
	}
	// TestNodesHwInfoIdentifier retrieves nodes HW info.
	TestNodesHwInfoIdentifier = claim.Identifier{
		Url:     formTestURL(common.DiagnosticTestKey, "nodes-hw-info"),
		Version: versionOne,
	}
	// TestHugepagesNotManuallyManipulated represents the test identifier testing hugepages have not been manipulated.
	TestHugepagesNotManuallyManipulated = claim.Identifier{
		Url:     formTestURL(common.PlatformAlterationTestKey, "hugepages-config"),
		Version: versionOne,
	}
	// TestICMPv4ConnectivityIdentifier tests icmpv4 connectivity.
	TestICMPv4ConnectivityIdentifier = claim.Identifier{
		Url:     formTestURL(common.NetworkingTestKey, "icmpv4-connectivity"),
		Version: versionOne,
	}
	// TestNamespaceBestPracticesIdentifier ensures the namespace has followed best namespace practices.
	TestNamespaceBestPracticesIdentifier = claim.Identifier{
		Url:     formTestURL(common.AccessControlTestKey, "namespace"),
		Version: versionOne,
	}
	// TestNonDefaultGracePeriodIdentifier tests best grace period practices.
	TestNonDefaultGracePeriodIdentifier = claim.Identifier{
		Url:     formTestURL(common.LifecycleTestKey, "pod-termination-grace-period"),
		Version: versionOne,
	}
	// TestNonTaintedNodeKernelsIdentifier is the identifier for the test checking tainted nodes.
	TestNonTaintedNodeKernelsIdentifier = claim.Identifier{
		Url:     formTestURL(common.PlatformAlterationTestKey, "tainted-node-kernel"),
		Version: versionOne,
	}
	// TestOperatorInstallStatusIdentifier tests Operator best practices.
	TestOperatorInstallStatusIdentifier = claim.Identifier{
		Url:     formTestURL(common.OperatorTestKey, "install-status"),
		Version: versionOne,
	}
	// TestOperatorIsCertifiedIdentifier tests that an Operator has passed Operator certification.
	TestOperatorIsCertifiedIdentifier = claim.Identifier{
		Url:     formTestURL(common.AffiliatedCertTestKey, "operator-is-certified"),
		Version: versionOne,
	}
	// TestOperatorIsInstalledViaOLMIdentifier tests that an Operator is installed via OLM.
	TestOperatorIsInstalledViaOLMIdentifier = claim.Identifier{
		Url:     formTestURL(common.OperatorTestKey, "install-source"),
		Version: versionOne,
	}
	// TestPodNodeSelectorAndAffinityBestPractices is the test ensuring nodeSelector and nodeAffinity are not used by a
	// Pod.
	TestPodNodeSelectorAndAffinityBestPractices = claim.Identifier{
		Url:     formTestURL(common.LifecycleTestKey, "pod-scheduling"),
		Version: versionOne,
	}
	// TestPodHighAvailabilityBestPractices is the test ensuring podAntiAffinity are used by a
	// Pod when pod replica # are great than 1
	TestPodHighAvailabilityBestPractices = claim.Identifier{
		Url:     formTestURL(common.LifecycleTestKey, "pod-high-availability"),
		Version: versionOne,
	}

	// TestPodClusterRoleBindingsBestPracticesIdentifier ensures Pod crb best practices.
	TestPodClusterRoleBindingsBestPracticesIdentifier = claim.Identifier{
		Url:     formTestURL(common.AccessControlTestKey, "cluster-role-bindings"),
		Version: versionOne,
	}
	// TestPodDeploymentBestPracticesIdentifier ensures a CNF follows best Deployment practices.
	TestPodDeploymentBestPracticesIdentifier = claim.Identifier{
		Url:     formTestURL(common.LifecycleTestKey, "pod-owner-type"),
		Version: versionOne,
	}
	// TestPodRecreationIdentifier ensures recreation best practices.
	TestPodRecreationIdentifier = claim.Identifier{
		Url:     formTestURL(common.LifecycleTestKey, "pod-recreation"),
		Version: versionOne,
	}
	// TestPodRoleBindingsBestPracticesIdentifier represents rb best practices.
	TestPodRoleBindingsBestPracticesIdentifier = claim.Identifier{
		Url:     formTestURL(common.AccessControlTestKey, "pod-role-bindings"),
		Version: versionOne,
	}
	// TestPodServiceAccountBestPracticesIdentifier tests Pod SA best practices.
	TestPodServiceAccountBestPracticesIdentifier = claim.Identifier{
		Url:     formTestURL(common.AccessControlTestKey, "pod-service-account"),
		Version: versionOne,
	}
	// TestServicesDoNotUseNodeportsIdentifier ensures Services don't utilize NodePorts.
	TestServicesDoNotUseNodeportsIdentifier = claim.Identifier{
		Url:     formTestURL(common.NetworkingTestKey, "service-type"),
		Version: versionOne,
	}
	// TestUnalteredBaseImageIdentifier ensures the base image is not altered.
	TestUnalteredBaseImageIdentifier = claim.Identifier{
		Url:     formTestURL(common.PlatformAlterationTestKey, "base-image"),
		Version: versionOne,
	}
	// TestUnalteredStartupBootParamsIdentifier ensures startup boot params are not altered.
	TestUnalteredStartupBootParamsIdentifier = claim.Identifier{
		Url:     formTestURL(common.PlatformAlterationTestKey, "boot-params"),
		Version: versionOne,
	}
	// TestLoggingIdentifier ensures stderr/stdout are used
	TestLoggingIdentifier = claim.Identifier{
		Url:     formTestURL(common.ObservabilityTestKey, "container-logging"),
		Version: versionOne,
	}
	// TestShudtownIdentifier ensures pre-stop lifecycle is defined
	TestShudtownIdentifier = claim.Identifier{
		Url:     formTestURL(common.LifecycleTestKey, "container-shutdown"),
		Version: versionOne,
	}
	// TestSysctlConfigsIdentifier ensures that the node's sysctl configs are consistent with the MachineConfig CR
	TestSysctlConfigsIdentifier = claim.Identifier{
		Url:     formTestURL(common.PlatformAlterationTestKey, "sysctl-config"),
		Version: versionOne,
	}
	// TestScalingIdentifier ensures deployment scale in/out operations work correctly.
	TestScalingIdentifier = claim.Identifier{
		Url:     formTestURL(common.LifecycleTestKey, "scaling"),
		Version: versionOne,
	}
	// TestIsRedHatReleaseIdentifier ensures platform is defined
	TestIsRedHatReleaseIdentifier = claim.Identifier{
		Url:     formTestURL(common.PlatformAlterationTestKey, "isredhat-release"),
    Version: versionOne,
	// TestClusterCsiInfoIdentifier list Cluster CSIdriver Identifier retrieves Third Party CSI driver info.
	TestClusterCsiInfoIdentifier = claim.Identifier{
		Url:     formTestURL(common.DiagnosticTestKey, "cluster-csi-info"),
		Version: versionOne,
	}
)

func formDescription(identifier claim.Identifier, description string) string {
	return fmt.Sprintf("%s %s", identifier.Url, description)
}

// Catalog is the JUnit testcase catalog of tests.
var Catalog = map[claim.Identifier]TestCaseDescription{

	TestHostResourceIdentifier: {
		Identifier: TestHostResourceIdentifier,
		Type:       normativeResult,
		Remediation: `Ensure that each Pod in the CNF abides by the suggested best practices listed in the test description.  In some rare
cases, not all best practices can be followed.  For example, some CNFs may be required to run as root.  Such exceptions
should be handled on a case-by-case basis, and should provide a proper justification as to why the best practice(s)
cannot be followed.`,
		Description: formDescription(TestHostResourceIdentifier,
			`tests several aspects of CNF best practices, including:
1. The Pod does not have access to Host Node Networking.
2. The Pod does not have access to Host Node Ports.
3. The Pod cannot access Host Node IPC space.
4. The Pod cannot access Host Node PID space.
5. The Pod is not granted NET_ADMIN SCC.
6. The Pod is not granted SYS_ADMIN SCC.
7. The Pod does not run as root.
8. The Pod does not allow privileged escalation.
`),
	},

	TestContainerIsCertifiedIdentifier: {
		Identifier:  TestContainerIsCertifiedIdentifier,
		Type:        normativeResult,
		Remediation: `Ensure that your container has passed the Red Hat Container Certification Program (CCP).`,
		Description: formDescription(TestContainerIsCertifiedIdentifier,
			`tests whether container images have passed the Red Hat Container Certification Program (CCP).`),
	},

	TestExtractNodeInformationIdentifier: {
		Identifier: TestExtractNodeInformationIdentifier,
		Type:       informativeResult,
		Description: formDescription(TestExtractNodeInformationIdentifier,
			`extracts informational information about the cluster.`),
	},

	TestHugepagesNotManuallyManipulated: {
		Identifier: TestHugepagesNotManuallyManipulated,
		Type:       normativeResult,
		Remediation: `HugePage settings should be configured either directly through the MachineConfigOperator or indirectly using the
PeformanceAddonOperator.  This ensures that OpenShift is aware of the special MachineConfig requirements, and can
provision your CNF on a Node that is part of the corresponding MachineConfigSet.  Avoid making changes directly to an
underlying Node, and let OpenShift handle the heavy lifting of configuring advanced settings.`,
		Description: formDescription(TestHugepagesNotManuallyManipulated,
			`checks to see that HugePage settings have been configured through MachineConfig, and not manually on the
underlying Node.  This test case applies only to Nodes that are configured with the "worker" MachineConfigSet.  First,
the "worker" MachineConfig is polled, and the Hugepage settings are extracted.  Next, the underlying Nodes are polled
for configured HugePages through inspection of /proc/meminfo.  The results are compared, and the test passes only if
they are the same.`),
	},

	TestICMPv4ConnectivityIdentifier: {
		Identifier: TestICMPv4ConnectivityIdentifier,
		Type:       normativeResult,
		Remediation: `Ensure that the CNF is able to communicate via the Default OpenShift network.  In some rare cases,
CNFs may require routing table changes in order to communicate over the Default network.  In other cases, if the
Container base image does not provide the "ip" or "ping" binaries, this test may not be applicable.  For instructions on
how to exclude a particular container from ICMPv4 connectivity tests, consult:
[README.md](https://github.com/test-network-function/test-network-function#issue-161-some-containers-under-test-do-nto-contain-ping-or-ip-binary-utilities).`,
		Description: formDescription(TestICMPv4ConnectivityIdentifier,
			`checks that each CNF Container is able to communicate via ICMPv4 on the Default OpenShift network.  This
test case requires the Deployment of the
[CNF Certification Test Partner](https://github.com/test-network-function/cnf-certification-test-partner/blob/main/test-partner/partner.yaml).
The test ensures that all CNF containers respond to ICMPv4 requests from the Partner Pod, and vice-versa.
`),
	},

	TestNamespaceBestPracticesIdentifier: {
		Identifier: TestNamespaceBestPracticesIdentifier,
		Type:       normativeResult,
		Remediation: `Ensure that your CNF utilizes a CNF-specific namespace.  Additionally, the CNF-specific namespace
should not start with "openshift-", except in rare cases.`,
		Description: formDescription(TestNamespaceBestPracticesIdentifier,
			`tests that CNFs utilize a CNF-specific namespace, and that the namespace does not start with "openshift-".
OpenShift may host a variety of CNF and software applications, and multi-tenancy of such applications is supported
through namespaces.  As such, each CNF should be a good neighbor, and utilize an appropriate, unique namespace.`),
	},

	TestNonDefaultGracePeriodIdentifier: {
		Identifier: TestNonDefaultGracePeriodIdentifier,
		Type:       informativeResult,
		Remediation: `Choose a terminationGracePeriod that is appropriate for your given CNF.  If the default (30s) is appropriate, then feel
free to ignore this informative message.  This test is meant to raise awareness around how Pods are terminated, and to
suggest that a CNF is configured based on its requirements.  In addition to a terminationGracePeriod, consider utilizing
a termination hook in the case that your application requires special shutdown instructions.`,
		Description: formDescription(TestNonDefaultGracePeriodIdentifier,
			`tests whether the terminationGracePeriod is CNF-specific, or if the default (30s) is utilized.  This test is
informative, and will not affect CNF Certification.  In many cases, the default terminationGracePeriod is perfectly
acceptable for a CNF.`),
	},

	TestNonTaintedNodeKernelsIdentifier: {
		Identifier: TestNonTaintedNodeKernelsIdentifier,
		Type:       normativeResult,
		Remediation: `Test failure indicates that the underlying Node's' kernel is tainted.  Ensure that you have not altered underlying
Node(s) kernels in order to run the CNF.`,
		Description: formDescription(TestNonTaintedNodeKernelsIdentifier,
			`ensures that the Node(s) hosting CNFs do not utilize tainted kernels. This test case is especially important
to support Highly Available CNFs, since when a CNF is re-instantiated on a backup Node, that Node's kernel may not have
the same hacks.'`),
	},

	TestOperatorInstallStatusIdentifier: {
		Identifier:  TestOperatorInstallStatusIdentifier,
		Type:        normativeResult,
		Remediation: `Ensure that your Operator abides by the Operator Best Practices mentioned in the description.`,
		Description: formDescription(TestOperatorInstallStatusIdentifier,
			`Ensures that CNF Operators abide by best practices.  The following is tested:
1. The Operator CSV reports "Installed" status.
2. TODO: Describe operator scc check.`),
	},

	TestOperatorIsCertifiedIdentifier: {
		Identifier:  TestOperatorIsCertifiedIdentifier,
		Type:        normativeResult,
		Remediation: `Ensure that your Operator has passed Red Hat's Operator Certification Program (OCP).`,
		Description: formDescription(TestOperatorIsCertifiedIdentifier,
			`tests whether CNF Operators have passed the Red Hat Operator Certification Program (OCP).`),
	},

	TestOperatorIsInstalledViaOLMIdentifier: {
		Identifier:  TestOperatorIsInstalledViaOLMIdentifier,
		Type:        normativeResult,
		Remediation: `Ensure that your Operator is installed via OLM.`,
		Description: formDescription(TestOperatorIsInstalledViaOLMIdentifier,
			`tests whether a CNF Operator is installed via OLM.`),
	},

	TestPodNodeSelectorAndAffinityBestPractices: {
		Identifier: TestPodNodeSelectorAndAffinityBestPractices,
		Type:       informativeResult,
		Remediation: `In most cases, Pod's should not specify their host Nodes through nodeSelector or nodeAffinity.  However, there are
cases in which CNFs require specialized hardware specific to a particular class of Node.  As such, this test is purely
informative, and will not prevent a CNF from being certified. However, one should have an appropriate justification as
to why nodeSelector and/or nodeAffinity is utilized by a CNF.`,
		Description: formDescription(TestPodNodeSelectorAndAffinityBestPractices,
			`ensures that CNF Pods do not specify nodeSelector or nodeAffinity.  In most cases, Pods should allow for
instantiation on any underlying Node.`),
	},

	TestPodHighAvailabilityBestPractices: {
		Identifier:  TestPodHighAvailabilityBestPractices,
		Type:        informativeResult,
		Remediation: `In high availability cases, Pod podAntiAffinity rule should be specified for pod scheduling and pod replica value is set to more than 1 .`,
		Description: formDescription(TestPodHighAvailabilityBestPractices,
			`ensures that CNF Pods specify podAntiAffinity rules and replica value is set to more than 1.`),
	},

	TestPodClusterRoleBindingsBestPracticesIdentifier: {
		Identifier: TestPodClusterRoleBindingsBestPracticesIdentifier,
		Type:       normativeResult,
		Remediation: `In most cases, Pod's should not have ClusterRoleBindings.  The suggested remediation is to remove the need for
ClusterRoleBindings, if possible.`,
		Description: formDescription(TestPodClusterRoleBindingsBestPracticesIdentifier,
			`tests that a Pod does not specify ClusterRoleBindings.`),
	},

	TestPodDeploymentBestPracticesIdentifier: {
		Identifier:  TestPodDeploymentBestPracticesIdentifier,
		Type:        normativeResult,
		Remediation: `Deploy the CNF using DaemonSet or ReplicaSet.`,
		Description: formDescription(TestPodDeploymentBestPracticesIdentifier,
			`tests that CNF Pod(s) are deployed as part of a ReplicaSet(s).`),
	},

	TestPodRoleBindingsBestPracticesIdentifier: {
		Identifier:  TestPodRoleBindingsBestPracticesIdentifier,
		Type:        normativeResult,
		Remediation: `Ensure the CNF is not configured to use RoleBinding(s) in a non-CNF Namespace.`,
		Description: formDescription(TestPodRoleBindingsBestPracticesIdentifier,
			`ensures that a CNF does not utilize RoleBinding(s) in a non-CNF Namespace.`),
	},

	TestPodServiceAccountBestPracticesIdentifier: {
		Identifier:  TestPodServiceAccountBestPracticesIdentifier,
		Type:        normativeResult,
		Remediation: `Ensure that the each CNF Pod is configured to use a valid Service Account`,
		Description: formDescription(TestPodServiceAccountBestPracticesIdentifier,
			`tests that each CNF Pod utilizes a valid Service Account.`),
	},

	TestServicesDoNotUseNodeportsIdentifier: {
		Identifier:  TestServicesDoNotUseNodeportsIdentifier,
		Type:        normativeResult,
		Remediation: `Ensure Services are not configured to not use NodePort(s).`,
		Description: formDescription(TestServicesDoNotUseNodeportsIdentifier,
			`tests that each CNF Service does not utilize NodePort(s).`),
	},

	TestUnalteredBaseImageIdentifier: {
		Identifier: TestUnalteredBaseImageIdentifier,
		Type:       normativeResult,
		Remediation: `Ensure that Container applications do not modify the Container Base Image.  In particular, ensure that the following
directories are not modified:
1) /var/lib/rpm
2) /var/lib/dpkg
3) /bin
4) /sbin
5) /lib
6) /lib64
7) /usr/bin
8) /usr/sbin
9) /usr/lib
10) /usr/lib64
Ensure that all required binaries are built directly into the container image, and are not installed post startup.`,
		Description: formDescription(TestUnalteredBaseImageIdentifier,
			`ensures that the Container Base Image is not altered post-startup.  This test is a heuristic, and ensures
that there are no changes to the following directories:
1) /var/lib/rpm
2) /var/lib/dpkg
3) /bin
4) /sbin
5) /lib
6) /lib64
7) /usr/bin
8) /usr/sbin
9) /usr/lib
10) /usr/lib64`),
	},

	TestUnalteredStartupBootParamsIdentifier: {
		Identifier: TestUnalteredStartupBootParamsIdentifier,
		Type:       normativeResult,
		Remediation: `Ensure that boot parameters are set directly through the MachineConfigOperator, or indirectly through the
PerfromanceAddonOperator.  Boot parameters should not be changed directly through the Node, as OpenShift should manage
the changes for you.`,
		Description: formDescription(TestUnalteredStartupBootParamsIdentifier,
			`tests that boot parameters are set through the MachineConfigOperator, and not set manually on the Node.`),
	},
	TestListCniPluginsIdentifier: {
		Identifier:  TestListCniPluginsIdentifier,
		Type:        normativeResult,
		Remediation: "",
		Description: formDescription(TestListCniPluginsIdentifier,
			`lists CNI plugins`),
	},
	TestNodesHwInfoIdentifier: {
		Identifier:  TestNodesHwInfoIdentifier,
		Type:        normativeResult,
		Remediation: "",
		Description: formDescription(TestNodesHwInfoIdentifier,
			`list nodes HW info`),
	},

	TestShudtownIdentifier: {
		Identifier: TestShudtownIdentifier,
		Type:       normativeResult,
		Description: formDescription(TestShudtownIdentifier,
			`Ensure that the containers lifecycle pre-stop management feature is configured.`),
		Remediation: `
		It's considered best-practices to define prestop for proper management of container lifecycle.
		The prestop can be used to gracefully stop the container and clean resources (e.g., DB connexion).
		
		The prestop can be configured using :
		 1) Exec : executes the supplied command inside the container
		 2) HTTP : executes HTTP request against the specified endpoint.
		
		When defined. K8s will handle shutdown of the container using the following:
		1) K8s first execute the preStop hook inside the container.
		2) K8s will wait for a grace perdiod.
		3) K8s will clean the remaining processes using KILL signal.		
			`,
	},
	TestPodRecreationIdentifier: {
		Identifier: TestPodRecreationIdentifier,
		Type:       normativeResult,
		Description: formDescription(TestPodRecreationIdentifier,
			`tests that a CNF is configured to support High Availability.  
			First, this test cordons and drains a Node that hosts the CNF Pod.  
			Next, the test ensures that OpenShift can re-instantiate the Pod on another Node, 
			and that the actual replica count matches the desired replica count.`),
		Remediation: `Ensure that CNF Pod(s) utilize a configuration that supports High Availability.  
			Additionally, ensure that there are available Nodes in the OpenShift cluster that can be utilized in the event that a host Node fails.`,
	},
	TestSysctlConfigsIdentifier: {
		Identifier: TestSysctlConfigsIdentifier,
		Type:       normativeResult,
		Description: formDescription(TestPodRecreationIdentifier,
			`tests that no one has changed the node's sysctl configs after the node
			was created, the tests works by checking if the sysctl configs are consistent with the
			MachineConfig CR which defines how the node should be configured`),
		Remediation: `You should recreate the node or change the sysctls, recreating is recommended because there might be other unknown changes`,
	},
	TestScalingIdentifier: {
		Identifier: TestScalingIdentifier,
		Type:       normativeResult,
		Description: formDescription(TestScalingIdentifier,
			`tests that CNF deployments support scale in/out operations. 
			First, The test starts getting the current replicaCount (N) of the deployment/s with the Pod Under Test. Then, it executes the 
			scale-in oc command for (N-1) replicas. Lastly, it executes the scale-out oc command, restoring the original replicaCount of the deployment/s.`),
		Remediation: `Make sure CNF deployments/replica sets can scale in/out successfully.`,
	},
	TestIsRedHatReleaseIdentifier: {
		Identifier: TestIsRedHatReleaseIdentifier,
		Type:       normativeResult,
		Description: formDescription(TestIsRedHatReleaseIdentifier,
			`The test verifies in the container base image is redhat.`),
<<<<<<< HEAD
		Remediation: `build a new docker image that's based on UBI (redhat universal base image). `,
=======
		Remediation: `build a new docker image that's based on UBI (redhat universal base image).`,
	TestClusterCsiInfoIdentifier: {
		Identifier: TestClusterCsiInfoIdentifier,
		Type:       informativeResult,
		Description: formDescription(TestClusterCsiInfoIdentifier,
			`extracts CSI driver information in the cluster.`),
>>>>>>> e8385455
	},
}<|MERGE_RESOLUTION|>--- conflicted
+++ resolved
@@ -503,15 +503,11 @@
 		Type:       normativeResult,
 		Description: formDescription(TestIsRedHatReleaseIdentifier,
 			`The test verifies in the container base image is redhat.`),
-<<<<<<< HEAD
-		Remediation: `build a new docker image that's based on UBI (redhat universal base image). `,
-=======
 		Remediation: `build a new docker image that's based on UBI (redhat universal base image).`,
 	TestClusterCsiInfoIdentifier: {
 		Identifier: TestClusterCsiInfoIdentifier,
 		Type:       informativeResult,
 		Description: formDescription(TestClusterCsiInfoIdentifier,
 			`extracts CSI driver information in the cluster.`),
->>>>>>> e8385455
 	},
 }