--- conflicted
+++ resolved
@@ -56,7 +56,9 @@
 }
 
 var (
-<<<<<<< HEAD
+  // TestIdToClaimId converts the testcase short ID to the claim identifier
+	TestIDToClaimID = map[string]claim.Identifier{}
+
 	// TestNetRawIdentifier tests container best practices.
 	TestNetRawIdentifier = claim.Identifier{
 		Url:     formTestURL(common.AccessControlTestKey, "net-raw"),
@@ -67,11 +69,6 @@
 		Url:     formTestURL(common.AccessControlTestKey, "ipc-lock"),
 		Version: versionOne,
 	}
-=======
-	// TestIdToClaimId converts the testcase short ID to the claim identifier
-	TestIDToClaimID = map[string]claim.Identifier{}
-
->>>>>>> d2818cbe
 	// TestHostResourceIdentifier tests container best practices.
 	TestHostResourceIdentifier = claim.Identifier{
 		Url:     formTestURL(common.AccessControlTestKey, "host-resource"),
