// Copyright (C) 2020-2021 Red Hat, Inc.
//
// This program is free software; you can redistribute it and/or modify
// it under the terms of the GNU General Public License as published by
// the Free Software Foundation; either version 2 of the License, or
// (at your option) any later version.
//
// This program is distributed in the hope that it will be useful,
// but WITHOUT ANY WARRANTY; without even the implied warranty of
// MERCHANTABILITY or FITNESS FOR A PARTICULAR PURPOSE.  See the
// GNU General Public License for more details.
//
// You should have received a copy of the GNU General Public License along
// with this program; if not, write to the Free Software Foundation, Inc.,
// 51 Franklin Street, Fifth Floor, Boston, MA 02110-1301 USA.

package generic

import (
	"fmt"

	"github.com/test-network-function/test-network-function/pkg/tnf"
	"github.com/test-network-function/test-network-function/pkg/tnf/handlers/base/redhat"
	"github.com/test-network-function/test-network-function/pkg/tnf/reel"
	"github.com/test-network-function/test-network-function/pkg/tnf/testcases"

	"github.com/test-network-function/test-network-function/test-network-function/common"

	"github.com/onsi/ginkgo"
	ginkgoconfig "github.com/onsi/ginkgo/config"
	"github.com/onsi/gomega"
<<<<<<< HEAD
	log "github.com/sirupsen/logrus"
	"github.com/test-network-function/test-network-function/pkg/tnf"
	"github.com/test-network-function/test-network-function/pkg/tnf/handlers/bootconfigentries"
	"github.com/test-network-function/test-network-function/pkg/tnf/handlers/currentkernelcmdlineargs"
	"github.com/test-network-function/test-network-function/pkg/tnf/handlers/mckernelarguments"
	"github.com/test-network-function/test-network-function/pkg/tnf/handlers/nodemcname"
	"github.com/test-network-function/test-network-function/pkg/tnf/handlers/podnodename"
	"github.com/test-network-function/test-network-function/pkg/tnf/handlers/readbootconfig"
	"github.com/test-network-function/test-network-function/pkg/tnf/interactive"
	"github.com/test-network-function/test-network-function/pkg/tnf/reel"
	utils "github.com/test-network-function/test-network-function/pkg/utils"
=======
>>>>>>> 96b3a486
)

const (
	testsKey = "generic"
)

//
// All actual test code belongs below here.  Utilities belong above.
//

// Runs the "generic" CNF test cases.
var _ = ginkgo.Describe(testsKey, func() {
	if testcases.IsInFocus(ginkgoconfig.GinkgoConfig.FocusStrings, testsKey) {
		configData := common.ConfigurationData{}
		configData.SetNeedsRefresh()
		ginkgo.BeforeEach(func() {
			common.ReloadConfiguration(&configData)
		})

<<<<<<< HEAD
		config := common.GetTestConfiguration()
		log.Infof("Test Configuration: %s", config)

		for _, cid := range config.ExcludeContainersFromConnectivityTests {
			common.ContainersToExcludeFromConnectivityTests[cid] = ""
		}
		containersUnderTest := common.CreateContainersUnderTest(config)
		partnerContainers := common.CreatePartnerContainers(config)
		testOrchestrator := partnerContainers[config.TestOrchestrator]
		log.Info(testOrchestrator)
		log.Info(containersUnderTest)

		if !common.IsMinikube() {
			for _, containersUnderTest := range containersUnderTest {
				// To be removed once Isaac's fix is merged
				testBootParams(common.GetContext(), containersUnderTest.Oc.GetPodName(), containersUnderTest.Oc.GetPodNamespace(), containersUnderTest.Oc)
			}
		}

	}
})

func getMcKernelArguments(context *interactive.Context, mcName string) map[string]string {
	mcKernelArgumentsTester := mckernelarguments.NewMcKernelArguments(common.DefaultTimeout, mcName)
	test, err := tnf.NewTest(context.GetExpecter(), mcKernelArgumentsTester, []reel.Handler{mcKernelArgumentsTester}, context.GetErrorChannel())
	gomega.Expect(err).To(gomega.BeNil())
	common.RunAndValidateTest(test)
	mcKernelArguments := mcKernelArgumentsTester.GetKernelArguments()
	var mcKernelArgumentsJSON []string
	err = json.Unmarshal([]byte(mcKernelArguments), &mcKernelArgumentsJSON)
	gomega.Expect(err).To(gomega.BeNil())
	mcKernelArgumentsMap := utils.ArgListToMap(mcKernelArgumentsJSON)
	return mcKernelArgumentsMap
}

func getMcName(context *interactive.Context, nodeName string) string {
	mcNameTester := nodemcname.NewNodeMcName(common.DefaultTimeout, nodeName)
	test, err := tnf.NewTest(context.GetExpecter(), mcNameTester, []reel.Handler{mcNameTester}, context.GetErrorChannel())
	gomega.Expect(err).To(gomega.BeNil())
	common.RunAndValidateTest(test)
	return mcNameTester.GetMcName()
}

func getPodNodeName(context *interactive.Context, podName, podNamespace string) string {
	podNameTester := podnodename.NewPodNodeName(common.DefaultTimeout, podName, podNamespace)
	test, err := tnf.NewTest(context.GetExpecter(), podNameTester, []reel.Handler{podNameTester}, context.GetErrorChannel())
	gomega.Expect(err).To(gomega.BeNil())
	common.RunAndValidateTest(test)
	return podNameTester.GetNodeName()
}

func getCurrentKernelCmdlineArgs(targetPodOc *interactive.Oc) map[string]string {
	currentKernelCmdlineArgsTester := currentkernelcmdlineargs.NewCurrentKernelCmdlineArgs(common.DefaultTimeout)
	test, err := tnf.NewTest(targetPodOc.GetExpecter(), currentKernelCmdlineArgsTester, []reel.Handler{currentKernelCmdlineArgsTester}, targetPodOc.GetErrorChannel())
	gomega.Expect(err).To(gomega.BeNil())
	common.RunAndValidateTest(test)
	currnetKernelCmdlineArgs := currentKernelCmdlineArgsTester.GetKernelArguments()
	currentSplitKernelCmdlineArgs := strings.Split(currnetKernelCmdlineArgs, " ")
	return utils.ArgListToMap(currentSplitKernelCmdlineArgs)
}

func getBootEntryIndex(bootEntry string) (int, error) {
	return strconv.Atoi(strings.Split(bootEntry, "-")[1])
}

func getMaxIndexEntry(bootConfigEntries []string) string {
	maxIndex, err := getBootEntryIndex(bootConfigEntries[0])
	gomega.Expect(err).To(gomega.BeNil())
	maxIndexEntryName := bootConfigEntries[0]
	for _, bootEntry := range bootConfigEntries {
		if entryIndex, err2 := getBootEntryIndex(bootEntry); entryIndex > maxIndex {
			maxIndex = entryIndex
			gomega.Expect(err2).To(gomega.BeNil())
			maxIndexEntryName = bootEntry
=======
		testIsRedHatRelease(&configData)
	}
})

// testIsRedHatRelease fetch the configuration and test containers attached to oc is Red Hat based.
func testIsRedHatRelease(configData *common.ConfigurationData) {
	ginkgo.It("Should report a proper Red Hat version", func() {
		for _, cut := range configData.ContainersUnderTest {
			testContainerIsRedHatRelease(cut)
>>>>>>> 96b3a486
		}
		testContainerIsRedHatRelease(configData.TestOrchestrator)
	})
}

// testContainerIsRedHatRelease tests whether the container attached to oc is Red Hat based.
func testContainerIsRedHatRelease(cut *common.Container) {
	podName := cut.Oc.GetPodName()
	containerName := cut.Oc.GetPodContainerName()
	context := cut.Oc
	ginkgo.By(fmt.Sprintf("%s(%s) is checked for Red Hat version", podName, containerName))
	versionTester := redhat.NewRelease(common.DefaultTimeout)
	test, err := tnf.NewTest(context.GetExpecter(), versionTester, []reel.Handler{versionTester}, context.GetErrorChannel())
	gomega.Expect(err).To(gomega.BeNil())
	testResult, err := test.Run()
	gomega.Expect(testResult).To(gomega.Equal(tnf.SUCCESS))
	gomega.Expect(err).To(gomega.BeNil())
}<|MERGE_RESOLUTION|>--- conflicted
+++ resolved
@@ -29,7 +29,7 @@
 	"github.com/onsi/ginkgo"
 	ginkgoconfig "github.com/onsi/ginkgo/config"
 	"github.com/onsi/gomega"
-<<<<<<< HEAD
+
 	log "github.com/sirupsen/logrus"
 	"github.com/test-network-function/test-network-function/pkg/tnf"
 	"github.com/test-network-function/test-network-function/pkg/tnf/handlers/bootconfigentries"
@@ -41,8 +41,6 @@
 	"github.com/test-network-function/test-network-function/pkg/tnf/interactive"
 	"github.com/test-network-function/test-network-function/pkg/tnf/reel"
 	utils "github.com/test-network-function/test-network-function/pkg/utils"
-=======
->>>>>>> 96b3a486
 )
 
 const (
@@ -61,8 +59,7 @@
 		ginkgo.BeforeEach(func() {
 			common.ReloadConfiguration(&configData)
 		})
-
-<<<<<<< HEAD
+    
 		config := common.GetTestConfiguration()
 		log.Infof("Test Configuration: %s", config)
 
@@ -137,20 +134,10 @@
 			maxIndex = entryIndex
 			gomega.Expect(err2).To(gomega.BeNil())
 			maxIndexEntryName = bootEntry
-=======
-		testIsRedHatRelease(&configData)
-	}
-})
-
-// testIsRedHatRelease fetch the configuration and test containers attached to oc is Red Hat based.
-func testIsRedHatRelease(configData *common.ConfigurationData) {
-	ginkgo.It("Should report a proper Red Hat version", func() {
-		for _, cut := range configData.ContainersUnderTest {
-			testContainerIsRedHatRelease(cut)
->>>>>>> 96b3a486
-		}
-		testContainerIsRedHatRelease(configData.TestOrchestrator)
-	})
+	  }
+  }
+  
+  return maxIndexEntryName
 }
 
 // testContainerIsRedHatRelease tests whether the container attached to oc is Red Hat based.
