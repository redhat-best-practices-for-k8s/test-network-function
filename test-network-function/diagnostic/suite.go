--- conflicted
+++ resolved
@@ -65,9 +65,14 @@
 )
 
 var _ = ginkgo.Describe(common.DiagnosticTestKey, func() {
-<<<<<<< HEAD
 	conf, _ := ginkgo.GinkgoConfiguration()
 	if testcases.IsInFocus(conf.FocusStrings, common.DiagnosticTestKey) {
+		env := config.GetTestEnvironment()
+		ginkgo.BeforeEach(func() {
+			env.LoadAndRefresh()
+			gomega.Expect(len(env.PodsUnderTest)).ToNot(gomega.Equal(0))
+			gomega.Expect(len(env.ContainersUnderTest)).ToNot(gomega.Equal(0))
+		})
 		ginkgo.ReportAfterEach(results.RecordResult)
 		testID := identifiers.XformToGinkgoItIdentifier(identifiers.TestclusterVersionIdentifier)
 		ginkgo.It(testID, func() {
@@ -110,68 +115,6 @@
 		testID = identifiers.XformToGinkgoItIdentifier(identifiers.TestClusterCsiInfoIdentifier)
 		ginkgo.It(testID, func() {
 			listClusterCSIInfo()
-=======
-	if testcases.IsInFocus(ginkgoconfig.GinkgoConfig.FocusStrings, common.DiagnosticTestKey) {
-		env := config.GetTestEnvironment()
-		ginkgo.BeforeEach(func() {
-			env.LoadAndRefresh()
-			gomega.Expect(len(env.PodsUnderTest)).ToNot(gomega.Equal(0))
-			gomega.Expect(len(env.ContainersUnderTest)).ToNot(gomega.Equal(0))
-		})
-		ginkgo.When("a cluster is set up and installed with OpenShift", func() {
-
-			ginkgo.By("should report OCP version")
-			testID := identifiers.XformToGinkgoItIdentifier(identifiers.TestclusterVersionIdentifier)
-			ginkgo.It(testID, func() {
-				defer results.RecordResult(identifiers.TestclusterVersionIdentifier)
-				testOcpVersion()
-			})
-
-			testID = identifiers.XformToGinkgoItIdentifier(identifiers.TestExtractNodeInformationIdentifier)
-			ginkgo.It(testID, func() {
-				defer results.RecordResult(identifiers.TestExtractNodeInformationIdentifier)
-				context := common.GetContext()
-
-				tester, handlers, jsonParseResult, err := generic.NewGenericFromJSONFile(relativeNodesTestPath, relativeSchemaPath)
-				gomega.Expect(err).To(gomega.BeNil())
-				gomega.Expect(jsonParseResult).ToNot(gomega.BeNil())
-				gomega.Expect(jsonParseResult.Valid()).To(gomega.BeTrue())
-				gomega.Expect(handlers).ToNot(gomega.BeNil())
-				gomega.Expect(tester).ToNot(gomega.BeNil())
-
-				test, err := tnf.NewTest(context.GetExpecter(), *tester, handlers, context.GetErrorChannel())
-				gomega.Expect(err).To(gomega.BeNil())
-				gomega.Expect(test).ToNot(gomega.BeNil())
-
-				test.RunAndValidate()
-
-				genericTest := (*tester).(*generic.Generic)
-				gomega.Expect(genericTest).ToNot(gomega.BeNil())
-				matches := genericTest.Matches
-				gomega.Expect(len(matches)).To(gomega.Equal(1))
-				match := genericTest.GetMatches()[0]
-				err = json.Unmarshal([]byte(match.Match), &nodeSummary)
-				gomega.Expect(err).To(gomega.BeNil())
-			})
-			ginkgo.By("should report all CNI plugins")
-			testID = identifiers.XformToGinkgoItIdentifier(identifiers.TestListCniPluginsIdentifier)
-			ginkgo.It(testID, func() {
-				defer results.RecordResult(identifiers.TestListCniPluginsIdentifier)
-				testCniPlugins()
-			})
-			ginkgo.By("should report nodes HW info")
-			testID = identifiers.XformToGinkgoItIdentifier(identifiers.TestNodesHwInfoIdentifier)
-			ginkgo.It(testID, func() {
-				defer results.RecordResult(identifiers.TestNodesHwInfoIdentifier)
-				testNodesHwInfo()
-			})
-			ginkgo.By("should report cluster CSI driver info")
-			testID = identifiers.XformToGinkgoItIdentifier(identifiers.TestClusterCsiInfoIdentifier)
-			ginkgo.It(testID, func() {
-				defer results.RecordResult(identifiers.TestClusterCsiInfoIdentifier)
-				listClusterCSIInfo()
-			})
->>>>>>> 9f291bee
 		})
 	}
 })
