--- conflicted
+++ resolved
@@ -1,46 +1,4 @@
 targetPodLabels:
-<<<<<<< HEAD
-  # populate this list with the spec.selector.matchLabels from all deployment/replica under test
-  #- namespace:
-  #  name:
-  #  value:
-generic:
-  containersUnderTest:
-    - namespace: tnf
-      podName: test
-      containerName: test
-      defaultNetworkDevice: eth0
-      multusIpAddresses:
-        - 10.217.0.8
-  partnerContainers:
-    - namespace: tnf
-      podName: partner
-      containerName: partner
-      defaultNetworkDevice: eth0
-      multusIpAddresses:
-        - 10.217.0.29
-  testOrchestrator:
-    namespace: tnf
-    podName: partner
-    containerName: partner
-  fsDiffMasterContainer:
-    namespace: tnf
-    podName: node-master
-    containerName: master
-operators:
-  - name: etcdoperator.v0.9.4
-    namespace: default
-    subscriptionName: etcd
-    autogenerate: false
-    tests:
-      - OPERATOR_STATUS
-cnfs:
-  - name: ubuntu
-    namespace: default
-    tests:
-      - PRIVILEGED_POD
-      - PRIVILEGED_ROLE
-=======
   - namespace: test-network-function.com
     name: generic
     value: target
@@ -93,7 +51,6 @@
 #     namespace: tnf
 #     podName: partner
 #     containerName: partner
->>>>>>> 15777e34
 certifiedcontainerinfo:
   - name: nginx-116  # working example
     repository: rhel8
