// Copyright (C) 2020-2021 Red Hat, Inc.
//
// This program is free software; you can redistribute it and/or modify
// it under the terms of the GNU General Public License as published by
// the Free Software Foundation; either version 2 of the License, or
// (at your option) any later version.
//
// This program is distributed in the hope that it will be useful,
// but WITHOUT ANY WARRANTY; without even the implied warranty of
// MERCHANTABILITY or FITNESS FOR A PARTICULAR PURPOSE.  See the
// GNU General Public License for more details.
//
// You should have received a copy of the GNU General Public License along
// with this program; if not, write to the Free Software Foundation, Inc.,
// 51 Franklin Street, Fifth Floor, Boston, MA 02110-1301 USA.

package lifecycle

import (
	"fmt"
	"path"
	"sort"
	"time"

	"github.com/test-network-function/test-network-function/pkg/config"
	"github.com/test-network-function/test-network-function/pkg/tnf/handlers/generic"
	"github.com/test-network-function/test-network-function/pkg/tnf/handlers/scaling"
	"github.com/test-network-function/test-network-function/pkg/tnf/testcases"

	"github.com/test-network-function/test-network-function/test-network-function/common"
	"github.com/test-network-function/test-network-function/test-network-function/identifiers"
	"github.com/test-network-function/test-network-function/test-network-function/results"

	"github.com/onsi/ginkgo"
	ginkgoconfig "github.com/onsi/ginkgo/config"
	"github.com/onsi/gomega"
	log "github.com/sirupsen/logrus"
	"github.com/test-network-function/test-network-function/pkg/tnf"
	dp "github.com/test-network-function/test-network-function/pkg/tnf/handlers/deployments"
	dd "github.com/test-network-function/test-network-function/pkg/tnf/handlers/deploymentsdrain"
	dn "github.com/test-network-function/test-network-function/pkg/tnf/handlers/deploymentsnodes"
	"github.com/test-network-function/test-network-function/pkg/tnf/handlers/graceperiod"
	"github.com/test-network-function/test-network-function/pkg/tnf/handlers/nodeselector"
	"github.com/test-network-function/test-network-function/pkg/tnf/handlers/owners"
	"github.com/test-network-function/test-network-function/pkg/tnf/reel"
)

const (
	defaultTerminationGracePeriod = 30
	drainTimeoutMinutes           = 5
	scalingTimeout                = 60 * time.Second
	scalingPollingPeriod          = 1 * time.Second
)

var (
	// nodeUncordonTestPath is the file location of the uncordon.json test case relative to the project root.
	nodeUncordonTestPath = path.Join("pkg", "tnf", "handlers", "nodeuncordon", "uncordon.json")

	// shutdownTestPath is the file location of shutdown.json test case relative to the project root.
	shutdownTestPath = path.Join("pkg", "tnf", "handlers", "shutdown", "shutdown.json")

	// shutdownTestDirectoryPath is the directory of the shutdown test
	shutdownTestDirectoryPath = path.Join("pkg", "tnf", "handlers", "shutdown")

	// relativeNodesTestPath is the relative path to the nodes.json test case.
	relativeNodesTestPath = path.Join(common.PathRelativeToRoot, nodeUncordonTestPath)

	// relativeShutdownTestPath is the relative path to the shutdown.json test case.
	relativeShutdownTestPath = path.Join(common.PathRelativeToRoot, shutdownTestPath)

	// relativeShutdownTestDirectoryPath is the directory of the shutdown directory
	relativeShutdownTestDirectoryPath = path.Join(common.PathRelativeToRoot, shutdownTestDirectoryPath)

	// podAntiAffinityTestPath is the file location of the podantiaffinity.json test case relative to the project root.
	podAntiAffinityTestPath = path.Join("pkg", "tnf", "handlers", "podantiaffinity", "podantiaffinity.json")

	// relativePodTestPath is the relative path to the podantiaffinity.json test case.
	relativePodTestPath = path.Join(common.PathRelativeToRoot, podAntiAffinityTestPath)
)

var drainTimeout = time.Duration(drainTimeoutMinutes) * time.Minute

//
// All actual test code belongs below here.  Utilities belong above.
//
var _ = ginkgo.Describe(common.LifecycleTestKey, func() {
	if testcases.IsInFocus(ginkgoconfig.GinkgoConfig.FocusStrings, common.LifecycleTestKey) {
		env := config.GetTestEnvironment()
		ginkgo.BeforeEach(func() {
			env.LoadAndRefresh()
			gomega.Expect(len(env.PodsUnderTest)).ToNot(gomega.Equal(0))
			gomega.Expect(len(env.ContainersUnderTest)).ToNot(gomega.Equal(0))

		})

		testNodeSelector(env)

		testGracePeriod(env)

		testShutdown(env)

		testPodAntiAffinity(env)

		if common.Intrusive() {
			testPodsRecreation(env)

			testScaling(env)
		}

		testOwner(env)
	}
})

func waitForAllDeploymentsReady(namespace string, timeout, pollingPeriod time.Duration) {
	gomega.Eventually(func() []string {
		_, notReadyDeployments := getDeployments(namespace)
		return notReadyDeployments
	}, timeout, pollingPeriod).Should(gomega.HaveLen(0))
}

// restoreDeployments is the last attempt to restore the original test deployments' replicaCount
func restoreDeployments(env *config.TestEnvironment) {
	for _, deployment := range env.TestDeployments {
		// For each test deployment in the namespace, refresh the current replicas and compare.
		deployments, notReadyDeployments := getDeployments(deployment.Namespace)

		if len(notReadyDeployments) > 0 {
			// Wait until the deployment is ready
			waitForAllDeploymentsReady(deployment.Namespace, scalingTimeout, scalingPollingPeriod)
		}

		if deployments[deployment.Name].Replicas != deployment.Replicas {
			log.Warn("Deployment ", deployment.Name, " replicaCount (", deployment.Replicas, ") needs to be restored.")

			// Try to scale to the original deployment's replicaCount.
			runScalingTest(deployment.Namespace, deployment.Name, deployment.Replicas)

			env.SetNeedsRefresh()
		}
	}
}

// runScalingTest Runs a Scaling handler TC with a given replicaCount and waits for all the deployments to be ready.
func runScalingTest(namespace, deploymentName string, replicaCount int) {
	handler := scaling.NewScaling(common.DefaultTimeout, namespace, deploymentName, replicaCount)
	test, err := tnf.NewTest(common.GetContext().GetExpecter(), handler, []reel.Handler{handler}, common.GetContext().GetErrorChannel())
	gomega.Expect(err).To(gomega.BeNil())
	common.RunAndValidateTest(test)

	// Wait until the deployment is ready
	waitForAllDeploymentsReady(namespace, scalingTimeout, scalingPollingPeriod)
}

func testScaling(env *config.TestEnvironment) {
	testID := identifiers.XformToGinkgoItIdentifier(identifiers.TestScalingIdentifier)
	ginkgo.It(testID, func() {
		ginkgo.By("Testing deployment scaling")
		defer results.RecordResult(identifiers.TestScalingIdentifier)
		defer restoreDeployments(env)

		for _, deployment := range env.TestDeployments {
			replicaCount := deployment.Replicas

			// ScaleIn, removing one pod from the replicaCount
			runScalingTest(deployment.Namespace, deployment.Name, (replicaCount - 1))

			// Scaleout, restoring the original replicaCount number
			runScalingTest(deployment.Namespace, deployment.Name, replicaCount)

			// Ensure next tests/test suites receive a refreshed config.
			env.SetNeedsRefresh()
		}
	})
}

func testNodeSelector(env *config.TestEnvironment) {
	testID := identifiers.XformToGinkgoItIdentifier(identifiers.TestPodNodeSelectorAndAffinityBestPractices)
	ginkgo.It(testID, func() {
		ginkgo.By("Testing pod nodeSelector")
		context := common.GetContext()
		for _, podUnderTest := range env.PodsUnderTest {
			podName := podUnderTest.Name
			podNamespace := podUnderTest.Namespace
			ginkgo.By(fmt.Sprintf("Testing pod nodeSelector %s/%s", podNamespace, podName))
			defer results.RecordResult(identifiers.TestPodNodeSelectorAndAffinityBestPractices)
			infoWriter := tnf.CreateTestExtraInfoWriter()
			tester := nodeselector.NewNodeSelector(common.DefaultTimeout, podName, podNamespace)
			test, err := tnf.NewTest(context.GetExpecter(), tester, []reel.Handler{tester}, context.GetErrorChannel())
			gomega.Expect(err).To(gomega.BeNil())
			testResult, err := test.Run()
			gomega.Expect(err).To(gomega.BeNil())
			if testResult != tnf.SUCCESS {
				msg := fmt.Sprintf("The pod specifies nodeSelector/nodeAffinity field, you might want to change it, %s %s", podNamespace, podName)
				log.Warn(msg)
				infoWriter(msg)
			}
		}
	})
}

func testGracePeriod(env *config.TestEnvironment) {
	testID := identifiers.XformToGinkgoItIdentifier(identifiers.TestNonDefaultGracePeriodIdentifier)
	ginkgo.It(testID+" ", func() {
		ginkgo.By("Test terminationGracePeriod")
		context := common.GetContext()
		for _, podUnderTest := range env.PodsUnderTest {
			podName := podUnderTest.Name
			podNamespace := podUnderTest.Namespace
			ginkgo.By(fmt.Sprintf("Testing pod terminationGracePeriod %s %s", podNamespace, podName))
			defer results.RecordResult(identifiers.TestNonDefaultGracePeriodIdentifier)
			infoWriter := tnf.CreateTestExtraInfoWriter()
			tester := graceperiod.NewGracePeriod(common.DefaultTimeout, podName, podNamespace)
			test, err := tnf.NewTest(context.GetExpecter(), tester, []reel.Handler{tester}, context.GetErrorChannel())
			gomega.Expect(err).To(gomega.BeNil())
			testResult, err := test.Run()
			gomega.Expect(testResult).To(gomega.Equal(tnf.SUCCESS))
			gomega.Expect(err).To(gomega.BeNil())
			gracePeriod := tester.GetGracePeriod()
			if gracePeriod == defaultTerminationGracePeriod {
				msg := fmt.Sprintf("%s %s has terminationGracePeriod set to %d, you might want to change it", podNamespace, podName, defaultTerminationGracePeriod)
				log.Warn(msg)
				infoWriter(msg)
			}
		}
	})
}

func testShutdown(env *config.TestEnvironment) {
	testID := identifiers.XformToGinkgoItIdentifier(identifiers.TestShudtownIdentifier)
	ginkgo.It(testID, func() {
		ginkgo.By("Testing PUTs are configured with pre-stop lifecycle")
		for _, podUnderTest := range env.PodsUnderTest {
			podName := podUnderTest.Name
			podNamespace := podUnderTest.Namespace
			ginkgo.By(fmt.Sprintf("should have pre-stop configured %s/%s", podNamespace, podName))
			defer results.RecordResult(identifiers.TestShudtownIdentifier)
			shutdownTest(podNamespace, podName)
		}
	})
}

func shutdownTest(podNamespace, podName string) {
	context := common.GetContext()
	values := make(map[string]interface{})
	values["POD_NAMESPACE"] = podNamespace
	values["POD_NAME"] = podName
	values["GO_TEMPLATE_PATH"] = relativeShutdownTestDirectoryPath
	test, handlers, result, err := generic.NewGenericFromMap(relativeShutdownTestPath, common.RelativeSchemaPath, values)
	gomega.Expect(err).To(gomega.BeNil())
	gomega.Expect(result).ToNot(gomega.BeNil())
	gomega.Expect(result.Valid()).To(gomega.BeTrue())
	gomega.Expect(handlers).ToNot(gomega.BeNil())
	gomega.Expect(handlers).ToNot(gomega.BeNil())
	gomega.Expect(test).ToNot(gomega.BeNil())
	tester, err := tnf.NewTest(context.GetExpecter(), *test, handlers, context.GetErrorChannel())
	gomega.Expect(err).To(gomega.BeNil())
	gomega.Expect(tester).ToNot(gomega.BeNil())

	testResult, err := tester.Run()
	gomega.Expect(err).To(gomega.BeNil())
	gomega.Expect(testResult).To(gomega.Equal(tnf.SUCCESS))
	gomega.Expect(testResult).To(gomega.Equal(tnf.SUCCESS))
}

func testPodsRecreation(env *config.TestEnvironment) {
	var deployments dp.DeploymentMap
	var notReadyDeployments []string
	nodesNames := make(map[string]node)
	namespaces := make(map[string]bool)
	testID := identifiers.XformToGinkgoItIdentifier(identifiers.TestPodRecreationIdentifier)
	ginkgo.It(testID, func() {
		env.SetNeedsRefresh()
		ginkgo.By("Testing node draining effect of deployment")
		for _, podUnderTest := range env.PodsUnderTest {
			podNamespace := podUnderTest.Namespace
			ginkgo.By(fmt.Sprintf("test deployment in namespace %s", podNamespace))
			deployments, notReadyDeployments = getDeployments(podNamespace)
			if len(deployments) == 0 {
				return
			}
			if _, exists := namespaces[podNamespace]; exists {
				continue
			}
			namespaces[podNamespace] = true
			// We require that all deployments have the desired number of replicas and are all up to date
			if len(notReadyDeployments) != 0 {
				ginkgo.Skip("Can not test when deployments are not ready")
			}
			gomega.Expect(notReadyDeployments).To(gomega.BeEmpty())
			ginkgo.By("Should return map of nodes to deployments")
			nodesSorted := getDeploymentsNodes(podNamespace)
			for _, n := range nodesSorted {
				if _, exists := nodesNames[n.name]; !exists {
					nodesNames[n.name] = n
				}
			}
		}
		ginkgo.By("should create new replicas when node is drained")
		defer results.RecordResult(identifiers.TestPodRecreationIdentifier)
		for _, n := range nodesNames {
			// drain node
			drainNode(n.name) // should go in this
			// verify deployments are ready again
			for namespace := range namespaces {
				_, notReadyDeployments = getDeployments(namespace)
				if len(notReadyDeployments) != 0 {
					uncordonNode(n.name)
					ginkgo.Fail(fmt.Sprintf("did not create replicas when noede %s is drained", n.name))
				}
			}
			uncordonNode(n.name)
		}
	})
}

type node struct {
	name        string
	deployments map[string]bool
}

func sortNodesMap(nodesMap dn.NodesMap) []node {
	nodes := make([]node, 0, len(nodesMap))
	for n, d := range nodesMap {
		nodes = append(nodes, node{n, d})
	}
	sort.Slice(nodes, func(i, j int) bool { return len(nodes[i].deployments) > len(nodes[j].deployments) })
	return nodes
}

func getDeploymentsNodes(namespace string) []node {
	context := common.GetContext()
	tester := dn.NewDeploymentsNodes(common.DefaultTimeout, namespace)
	test, err := tnf.NewTest(context.GetExpecter(), tester, []reel.Handler{tester}, context.GetErrorChannel())
	gomega.Expect(err).To(gomega.BeNil())
	common.RunAndValidateTest(test)
	nodes := tester.GetNodes()
	gomega.Expect(nodes).NotTo(gomega.BeEmpty())
	return sortNodesMap(nodes)
}

// getDeployments returns map of deployments and names of not-ready deployments
func getDeployments(namespace string) (deployments dp.DeploymentMap, notReadyDeployments []string) {
	context := common.GetContext()
	tester := dp.NewDeployments(common.DefaultTimeout, namespace)
	test, err := tnf.NewTest(context.GetExpecter(), tester, []reel.Handler{tester}, context.GetErrorChannel())
	gomega.Expect(err).To(gomega.BeNil())
	common.RunAndValidateTest(test)

	deployments = tester.GetDeployments()

	for name, d := range deployments {
		if d.Unavailable != 0 || d.Ready != d.Replicas || d.Available != d.Replicas || d.UpToDate != d.Replicas {
			notReadyDeployments = append(notReadyDeployments, name)
		}
	}

	return deployments, notReadyDeployments
}

func drainNode(node string) {
	context := common.GetContext()
	tester := dd.NewDeploymentsDrain(drainTimeout, node)
	test, err := tnf.NewTest(context.GetExpecter(), tester, []reel.Handler{tester}, context.GetErrorChannel())
	gomega.Expect(err).To(gomega.BeNil())
	common.RunAndValidateTest(test)
}

func uncordonNode(node string) {
	context := common.GetContext()
	values := make(map[string]interface{})
	values["NODE"] = node
	test, handlers, result, err := generic.NewGenericFromMap(relativeNodesTestPath, common.RelativeSchemaPath, values)
	gomega.Expect(err).To(gomega.BeNil())
	gomega.Expect(result).ToNot(gomega.BeNil())
	gomega.Expect(result.Valid()).To(gomega.BeTrue())
	gomega.Expect(handlers).ToNot(gomega.BeNil())
	gomega.Expect(len(handlers)).To(gomega.Equal(1))
	gomega.Expect(test).ToNot(gomega.BeNil())

	tester, err := tnf.NewTest(context.GetExpecter(), *test, handlers, context.GetErrorChannel())
	gomega.Expect(err).To(gomega.BeNil())
	gomega.Expect(tester).ToNot(gomega.BeNil())

	testResult, err := tester.Run()
	gomega.Expect(err).To(gomega.BeNil())
	gomega.Expect(testResult).To(gomega.Equal(tnf.SUCCESS))
}

// Pod antiaffinity test for all deployments
func testPodAntiAffinity(env *config.TestEnvironment) {
	ginkgo.When("CNF is designed in high availability mode ", func() {
<<<<<<< HEAD
		ginkgo.It("Should set pod replica number greater than 1 and corresponding pod anti-affinity rules in deployment", func() {
			for _, deployment := range env.TestDeployments {
=======
		testID := identifiers.XformToGinkgoItIdentifier(identifiers.TestPodHighAvailabilityBestPractices)
		ginkgo.It(testID, func() {
			ginkgo.By("Should set pod replica number greater than 1 and corresponding pod anti-affinity rules in deployment")
			for _, podUnderTest := range env.PodsUnderTest {
				podNamespace := podUnderTest.Namespace
>>>>>>> 5bd77cc7
				defer results.RecordResult(identifiers.TestPodHighAvailabilityBestPractices)

				podAntiAffinity(deployment.Name, deployment.Namespace, deployment.Replicas)
			}
		})
	})
}

// check pod antiaffinity definition for a deployment
func podAntiAffinity(deployment, podNamespace string, replica int) {
	context := common.GetContext()
	values := make(map[string]interface{})
	values["DEPLOYMENT_NAME"] = deployment
	values["DEPLOYMENT_NAMESPACE"] = podNamespace
	infoWriter := tnf.CreateTestExtraInfoWriter()
	test, handlers, result, err := generic.NewGenericFromMap(relativePodTestPath, common.RelativeSchemaPath, values)
	gomega.Expect(err).To(gomega.BeNil())
	gomega.Expect(result).ToNot(gomega.BeNil())
	gomega.Expect(result.Valid()).To(gomega.BeTrue())
	gomega.Expect(handlers).ToNot(gomega.BeNil())
	gomega.Expect(len(handlers)).To(gomega.Equal(1))
	gomega.Expect(test).ToNot(gomega.BeNil())
	tester, err := tnf.NewTest(context.GetExpecter(), *test, handlers, context.GetErrorChannel())
	gomega.Expect(err).To(gomega.BeNil())
	gomega.Expect(tester).ToNot(gomega.BeNil())

	testResult, err := tester.Run()
	if testResult != tnf.SUCCESS {
		if replica > 1 {
			msg := fmt.Sprintf("The deployment replica count is %d, but a podAntiAffinity rule is not defined, "+
				"you might want to change it in deployment %s in namespace %s", replica, deployment, podNamespace)
			log.Warn(msg)
			infoWriter(msg)
		} else {
			msg := fmt.Sprintf("The deployment replica count is %d. Pod replica should be > 1 with an "+
				"podAntiAffinity rule defined . You might want to change it in deployment %s in namespace %s",
				replica, deployment, podNamespace)
			log.Warn(msg)
			infoWriter(msg)
		}
	}
	gomega.Expect(err).To(gomega.BeNil())
	gomega.Expect(testResult).To(gomega.Equal(tnf.SUCCESS))
}

func testOwner(env *config.TestEnvironment) {
	testID := identifiers.XformToGinkgoItIdentifier(identifiers.TestPodDeploymentBestPracticesIdentifier)
	ginkgo.It(testID, func() {
		ginkgo.By("Testing owners of CNF pod, should be replicas Set")
		context := common.GetContext()
		for _, podUnderTest := range env.PodsUnderTest {
			podName := podUnderTest.Name
			podNamespace := podUnderTest.Namespace
			ginkgo.By(fmt.Sprintf("Should be ReplicaSet %s %s", podNamespace, podName))
			defer results.RecordResult(identifiers.TestPodDeploymentBestPracticesIdentifier)
			tester := owners.NewOwners(common.DefaultTimeout, podNamespace, podName)
			test, err := tnf.NewTest(context.GetExpecter(), tester, []reel.Handler{tester}, context.GetErrorChannel())
			gomega.Expect(err).To(gomega.BeNil())
			testResult, err := test.Run()
			gomega.Expect(testResult).To(gomega.Equal(tnf.SUCCESS))
			gomega.Expect(err).To(gomega.BeNil())
		}
	})
}<|MERGE_RESOLUTION|>--- conflicted
+++ resolved
@@ -389,16 +389,8 @@
 // Pod antiaffinity test for all deployments
 func testPodAntiAffinity(env *config.TestEnvironment) {
 	ginkgo.When("CNF is designed in high availability mode ", func() {
-<<<<<<< HEAD
 		ginkgo.It("Should set pod replica number greater than 1 and corresponding pod anti-affinity rules in deployment", func() {
 			for _, deployment := range env.TestDeployments {
-=======
-		testID := identifiers.XformToGinkgoItIdentifier(identifiers.TestPodHighAvailabilityBestPractices)
-		ginkgo.It(testID, func() {
-			ginkgo.By("Should set pod replica number greater than 1 and corresponding pod anti-affinity rules in deployment")
-			for _, podUnderTest := range env.PodsUnderTest {
-				podNamespace := podUnderTest.Namespace
->>>>>>> 5bd77cc7
 				defer results.RecordResult(identifiers.TestPodHighAvailabilityBestPractices)
 
 				podAntiAffinity(deployment.Name, deployment.Namespace, deployment.Replicas)
