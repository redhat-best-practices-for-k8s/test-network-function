--- conflicted
+++ resolved
@@ -302,11 +302,6 @@
 		}
 		defer env.SetNeedsRefresh()
 		ginkgo.By("should create new replicas when node is drained")
-<<<<<<< HEAD
-		for _, n := range nodesSorted {
-			closeOcSessionsByNode(env.ContainersUnderTest, n.name)
-			closeOcSessionsByNode(env.PartnerContainers, n.name)
-=======
 		for _, n := range env.NodesUnderTest {
 			if !n.HasDeployment() {
 				log.Debug("node ", n.Name, " has no deployment, skip draining")
@@ -314,7 +309,6 @@
 			}
 			closeOcSessionsByNode(env.ContainersUnderTest, n.Name)
 			closeOcSessionsByNode(env.PartnerContainers, n.Name)
->>>>>>> 03b5d5c4
 			// drain node
 			drainNode(n.Name) // should go in this
 			// verify deployments are ready again
