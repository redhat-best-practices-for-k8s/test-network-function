// Copyright (C) 2020-2021 Red Hat, Inc.
//
// This program is free software; you can redistribute it and/or modify
// it under the terms of the GNU General Public License as published by
// the Free Software Foundation; either version 2 of the License, or
// (at your option) any later version.
//
// This program is distributed in the hope that it will be useful,
// but WITHOUT ANY WARRANTY; without even the implied warranty of
// MERCHANTABILITY or FITNESS FOR A PARTICULAR PURPOSE.  See the
// GNU General Public License for more details.
//
// You should have received a copy of the GNU General Public License along
// with this program; if not, write to the Free Software Foundation, Inc.,
// 51 Franklin Street, Fifth Floor, Boston, MA 02110-1301 USA.

package lifecycle

import (
	"fmt"
	"path"
	"strings"
	"time"

	"github.com/test-network-function/test-network-function/pkg/config"
	"github.com/test-network-function/test-network-function/pkg/config/configsections"
	"github.com/test-network-function/test-network-function/pkg/tnf/handlers/scaling"
	"github.com/test-network-function/test-network-function/pkg/tnf/testcases"
	"github.com/test-network-function/test-network-function/pkg/utils"

	"github.com/test-network-function/test-network-function/test-network-function/common"
	"github.com/test-network-function/test-network-function/test-network-function/identifiers"

	"github.com/onsi/ginkgo"
	"github.com/onsi/gomega"
	log "github.com/sirupsen/logrus"
	"github.com/test-network-function/test-network-function/pkg/tnf"
	dp "github.com/test-network-function/test-network-function/pkg/tnf/handlers/deployments"
	dd "github.com/test-network-function/test-network-function/pkg/tnf/handlers/deploymentsdrain"
	"github.com/test-network-function/test-network-function/pkg/tnf/handlers/graceperiod"
	"github.com/test-network-function/test-network-function/pkg/tnf/handlers/nodeselector"
	"github.com/test-network-function/test-network-function/pkg/tnf/handlers/owners"
	"github.com/test-network-function/test-network-function/pkg/tnf/reel"
	"github.com/test-network-function/test-network-function/test-network-function/results"
)

const (
	defaultTerminationGracePeriod = 30
	drainTimeoutMinutes           = 5
	scalingTimeout                = 60 * time.Second
	scalingPollingPeriod          = 1 * time.Second
)

var (
	// nodeUncordonTestPath is the file location of the uncordon.json test case relative to the project root.
	nodeUncordonTestPath = path.Join("pkg", "tnf", "handlers", "nodeuncordon", "uncordon.json")

	// shutdownTestPath is the file location of shutdown.json test case relative to the project root.
	shutdownTestPath = path.Join("pkg", "tnf", "handlers", "shutdown", "shutdown.json")

	// shutdownTestDirectoryPath is the directory of the shutdown test
	shutdownTestDirectoryPath = path.Join("pkg", "tnf", "handlers", "shutdown")

	// relativeNodesTestPath is the relative path to the nodes.json test case.
	relativeNodesTestPath = path.Join(common.PathRelativeToRoot, nodeUncordonTestPath)

	// relativeShutdownTestPath is the relative path to the shutdown.json test case.
	relativeShutdownTestPath = path.Join(common.PathRelativeToRoot, shutdownTestPath)

	// relativeShutdownTestDirectoryPath is the directory of the shutdown directory
	relativeShutdownTestDirectoryPath = path.Join(common.PathRelativeToRoot, shutdownTestDirectoryPath)

	// podAntiAffinityTestPath is the file location of the podantiaffinity.json test case relative to the project root.
	podAntiAffinityTestPath = path.Join("pkg", "tnf", "handlers", "podantiaffinity", "podantiaffinity.json")

	// relativePodTestPath is the relative path to the podantiaffinity.json test case.
	relativePodTestPath = path.Join(common.PathRelativeToRoot, podAntiAffinityTestPath)

	// relativeimagepullpolicyTestPath is the relative path to the imagepullpolicy.json test case.
	imagepullpolicyTestPath         = path.Join("pkg", "tnf", "handlers", "imagepullpolicy", "imagepullpolicy.json")
	relativeimagepullpolicyTestPath = path.Join(common.PathRelativeToRoot, imagepullpolicyTestPath)
)

var drainTimeout = time.Duration(drainTimeoutMinutes) * time.Minute

//
// All actual test code belongs below here.  Utilities belong above.
//
var _ = ginkgo.Describe(common.LifecycleTestKey, func() {
	conf, _ := ginkgo.GinkgoConfiguration()
	if testcases.IsInFocus(conf.FocusStrings, common.LifecycleTestKey) {
		env := config.GetTestEnvironment()
		ginkgo.BeforeEach(func() {
			env.LoadAndRefresh()
			gomega.Expect(len(env.PodsUnderTest)).ToNot(gomega.Equal(0))
			gomega.Expect(len(env.ContainersUnderTest)).ToNot(gomega.Equal(0))

		})

		ginkgo.ReportAfterEach(results.RecordResult)

		testImagePolicy(env)

		testNodeSelector(env)

		testGracePeriod(env)

		testShutdown(env)

		testPodAntiAffinity(env)

		if common.Intrusive() {
			testPodsRecreation(env)

			testScaling(env)
			testStateFullSetScaling(env)
		}

		testOwner(env)
	}
})

<<<<<<< HEAD
func waitForAllDeploymentsReady(namespace string, timeout, pollingPeriod time.Duration, podsettype string) { //nolint:unparam // it is fine to use always the same value for timeout
	gomega.Eventually(func() []string {
		_, notReadyDeployments := getDeployments(namespace, podsettype)
=======
func waitForAllDeploymentsReady(namespace string, timeout, pollingPeriod time.Duration) int { //nolint:unparam // it is fine to use always the same value for timeout
	var elapsed time.Duration
	var notReadyDeployments []string

	for elapsed < timeout {
		_, notReadyDeployments = getDeployments(namespace)
>>>>>>> e7083860
		log.Debugf("Waiting for deployments to get ready, remaining: %d deployments", len(notReadyDeployments))
		if len(notReadyDeployments) == 0 {
			break
		}
		time.Sleep(pollingPeriod)
		elapsed += pollingPeriod
	}
	return len(notReadyDeployments)
}

// restoreDeployments is the last attempt to restore the original test deployments' replicaCount
func restoreDeployments(env *config.TestEnvironment) {
	for _, deployment := range env.DeploymentsUnderTest {
		// For each test deployment in the namespace, refresh the current replicas and compare.
		refreshReplicas(deployment, env)
	}
}

<<<<<<< HEAD
// restoreDeployments is the last attempt to restore the original test deployments' replicaCount
func restoreStateFullSet(env *config.TestEnvironment) {
	for _, statefullset := range env.StateFullSetUnderTest {
		// For each test deployment in the namespace, refresh the current replicas and compare.
		refreshReplicas(statefullset, env)
	}
}
=======
		if len(notReadyDeployments) > 0 {
			// Wait until the deployment is ready
			notReady := waitForAllDeploymentsReady(deployment.Namespace, scalingTimeout, scalingPollingPeriod)
			if notReady != 0 {
				collectNodeAndPendingPodInfo(deployment.Namespace)
				log.Fatalf("Could not restore deployment replicaCount for namespace %s.", deployment.Namespace)
			}
		}
>>>>>>> e7083860

func refreshReplicas(podset configsections.PodSet, env *config.TestEnvironment) {
	deployments, notReadyDeployments := getDeployments(podset.Namespace, string(podset.Type))

	if len(notReadyDeployments) > 0 {
		// Wait until the deployment is ready
		waitForAllDeploymentsReady(podset.Namespace, scalingTimeout, scalingPollingPeriod, string(podset.Type))
	}

	if podset.Hpa.HpaName != "" { // it have hpa and need to update the max min
		runHpaScalingTest(podset)
	}
	key := podset.Namespace + ":" + podset.Name
	if deployments[key].Replicas != podset.Replicas {
		log.Warn("Deployment ", podset.Name, " replicaCount (", podset.Replicas, ") needs to be restored.", deployments[podset.Name].Replicas)

		// Try to scale to the original deployment's replicaCount.
		runScalingTest(podset)

		env.SetNeedsRefresh()
	}
}

func closeOcSessionsByDeployment(containers map[configsections.ContainerIdentifier]*config.Container, deployment configsections.PodSet) {
	log.Debug("close session for deployment=", deployment.Name, " start")
	defer log.Debug("close session for deployment=", deployment.Name, " done")
	for cid, c := range containers {
		if cid.Namespace == deployment.Namespace && strings.HasPrefix(cid.PodName, deployment.Name+"-") {
			log.Infof("Closing session to %s %s", cid.PodName, cid.ContainerName)
			c.Oc.Close()
			c.Oc = nil
			delete(containers, cid)
		}
	}
}

// runScalingTest Runs a Scaling handler TC and waits for all the deployments to be ready.
func runScalingTest(podset configsections.PodSet) {
	handler := scaling.NewScaling(common.DefaultTimeout, podset.Namespace, podset.Name, podset.Replicas)
	test, err := tnf.NewTest(common.GetContext().GetExpecter(), handler, []reel.Handler{handler}, common.GetContext().GetErrorChannel())
	gomega.Expect(err).To(gomega.BeNil())
	test.RunAndValidate()

	// Wait until the deployment is ready
<<<<<<< HEAD
	waitForAllDeploymentsReady(podset.Namespace, scalingTimeout, scalingPollingPeriod, string(podset.Type))
=======
	notReady := waitForAllDeploymentsReady(deployment.Namespace, scalingTimeout, scalingPollingPeriod)
	if notReady != 0 {
		collectNodeAndPendingPodInfo(deployment.Namespace)
		ginkgo.Fail(fmt.Sprintf("Failed to scale deployment for namespace %s.", deployment.Namespace))
	}
>>>>>>> e7083860
}

func runHpaScalingTest(podset configsections.PodSet) {
	handler := scaling.NewHpaScaling(common.DefaultTimeout, podset.Namespace, podset.Hpa.HpaName, podset.Hpa.MinReplicas, podset.Hpa.MaxReplicas)
	test, err := tnf.NewTest(common.GetContext().GetExpecter(), handler, []reel.Handler{handler}, common.GetContext().GetErrorChannel())
	gomega.Expect(err).To(gomega.BeNil())
	test.RunAndValidate()

	// Wait until the deployment is ready
<<<<<<< HEAD
	waitForAllDeploymentsReady(podset.Namespace, scalingTimeout, scalingPollingPeriod, string(podset.Type))
=======
	notReady := waitForAllDeploymentsReady(deployment.Namespace, scalingTimeout, scalingPollingPeriod)
	if notReady != 0 {
		collectNodeAndPendingPodInfo(deployment.Namespace)
		ginkgo.Fail(fmt.Sprintf("Failed to auto-scale deployment for namespace %s.", deployment.Namespace))
	}
>>>>>>> e7083860
}

func testScaling(env *config.TestEnvironment) {
	testID := identifiers.XformToGinkgoItIdentifier(identifiers.TestScalingIdentifier)
	ginkgo.It(testID, func() {
		ginkgo.By("Testing deployment scaling")
		defer restoreDeployments(env)
		defer env.SetNeedsRefresh()

		if len(env.DeploymentsUnderTest) == 0 {
			ginkgo.Skip("No test deployments found.")
		}
		for _, deployment := range env.DeploymentsUnderTest {
			runScalingfunc(deployment, env)
		}
	})
}
func testStateFullSetScaling(env *config.TestEnvironment) {
	testID := identifiers.XformToGinkgoItIdentifier(identifiers.TestScalingIdentifier)
	ginkgo.It(testID, func() {
		ginkgo.By("Testing StatefulSet scaling")
		defer restoreStateFullSet(env)
		defer env.SetNeedsRefresh()

		if len(env.StateFullSetUnderTest) == 0 {
			ginkgo.Skip("No test StatefulSet found.")
		}
		for _, statefullset := range env.StateFullSetUnderTest {
			runScalingfunc(statefullset, env)
		}
	})
}

func runScalingfunc(podset configsections.PodSet, env *config.TestEnvironment) {
	ginkgo.By(fmt.Sprintf("Scaling Deployment=%s, Replicas=%d (ns=%s)",
		podset.Name, podset.Replicas, podset.Namespace))

	closeOcSessionsByDeployment(env.ContainersUnderTest, podset)
	replicaCount := podset.Replicas
	hpa := podset.Hpa
	if hpa.HpaName != "" {
		podset.Hpa.MinReplicas = replicaCount - 1
		podset.Hpa.MaxReplicas = replicaCount - 1
		runHpaScalingTest(podset) // scale in
		podset.Hpa.MinReplicas = replicaCount
		podset.Hpa.MaxReplicas = replicaCount
		runHpaScalingTest(podset) // scale out
	} else {
		// ScaleIn, removing one pod from the replicaCount
		podset.Replicas = replicaCount - 1
		runScalingTest(podset)

		// Scaleout, restoring the original replicaCount number
		podset.Replicas = replicaCount
		runScalingTest(podset)
	}

}

func testNodeSelector(env *config.TestEnvironment) {
	testID := identifiers.XformToGinkgoItIdentifier(identifiers.TestPodNodeSelectorAndAffinityBestPractices)
	ginkgo.It(testID, func() {
		ginkgo.By("Testing pod nodeSelector")
		context := common.GetContext()
		for _, podUnderTest := range env.PodsUnderTest {
			podName := podUnderTest.Name
			podNamespace := podUnderTest.Namespace
			ginkgo.By(fmt.Sprintf("Testing pod nodeSelector %s/%s", podNamespace, podName))
			tester := nodeselector.NewNodeSelector(common.DefaultTimeout, podName, podNamespace)
			test, err := tnf.NewTest(context.GetExpecter(), tester, []reel.Handler{tester}, context.GetErrorChannel())
			gomega.Expect(err).To(gomega.BeNil())
			test.RunAndValidateWithFailureCallback(func() {
				msg := fmt.Sprintf("The pod specifies nodeSelector/nodeAffinity field, you might want to change it, %s %s", podNamespace, podName)
				log.Warn(msg)
				_, err := ginkgo.GinkgoWriter.Write([]byte(msg))
				if err != nil {
					log.Errorf("Ginkgo writer could not write because: %s", err)
				}
			})
		}
	})
}

func testGracePeriod(env *config.TestEnvironment) {
	testID := identifiers.XformToGinkgoItIdentifier(identifiers.TestNonDefaultGracePeriodIdentifier)
	ginkgo.It(testID, func() {
		ginkgo.By("Test terminationGracePeriod")
		context := common.GetContext()
		for _, podUnderTest := range env.PodsUnderTest {
			podName := podUnderTest.Name
			podNamespace := podUnderTest.Namespace
			ginkgo.By(fmt.Sprintf("Testing pod terminationGracePeriod %s %s", podNamespace, podName))
			tester := graceperiod.NewGracePeriod(common.DefaultTimeout, podName, podNamespace)
			test, err := tnf.NewTest(context.GetExpecter(), tester, []reel.Handler{tester}, context.GetErrorChannel())
			gomega.Expect(err).To(gomega.BeNil())
			test.RunAndValidate()
			gracePeriod := tester.GetGracePeriod()
			if gracePeriod == defaultTerminationGracePeriod {
				msg := fmt.Sprintf("%s %s has terminationGracePeriod set to %d, you might want to change it", podNamespace, podName, defaultTerminationGracePeriod)
				log.Warn(msg)
				_, err := ginkgo.GinkgoWriter.Write([]byte(msg))
				if err != nil {
					log.Errorf("Ginkgo writer could not write because: %s", err)
				}
			}
		}
	})
}

func testShutdown(env *config.TestEnvironment) {
	testID := identifiers.XformToGinkgoItIdentifier(identifiers.TestShudtownIdentifier)
	ginkgo.It(testID, func() {
		ginkgo.By("Testing PUTs are configured with pre-stop lifecycle")
		for _, podUnderTest := range env.PodsUnderTest {
			podName := podUnderTest.Name
			podNamespace := podUnderTest.Namespace
			ginkgo.By(fmt.Sprintf("should have pre-stop configured %s/%s", podNamespace, podName))
			shutdownTest(podNamespace, podName)
		}
	})
}

func shutdownTest(podNamespace, podName string) {
	context := common.GetContext()
	values := make(map[string]interface{})
	values["POD_NAMESPACE"] = podNamespace
	values["POD_NAME"] = podName
	values["GO_TEMPLATE_PATH"] = relativeShutdownTestDirectoryPath
	tester, handlers := utils.NewGenericTesterAndValidate(relativeShutdownTestPath, common.RelativeSchemaPath, values)
	test, err := tnf.NewTest(context.GetExpecter(), *tester, handlers, context.GetErrorChannel())
	gomega.Expect(err).To(gomega.BeNil())
	gomega.Expect(test).ToNot(gomega.BeNil())

	test.RunAndValidate()
}

func cleanupNodeDrain(env *config.TestEnvironment, nodeName string) {
	uncordonNode(nodeName)
	for _, ns := range env.NameSpacesUnderTest {
		notReady := waitForAllDeploymentsReady(ns, scalingTimeout, scalingPollingPeriod)
		if notReady != 0 {
			collectNodeAndPendingPodInfo(ns)
			log.Fatalf("Cleanup after node drain for %s failed, stopping tests to ensure cluster integrity", nodeName)
		}
	}
}

func testNodeDrain(env *config.TestEnvironment, nodeName string) {
	ginkgo.By(fmt.Sprintf("Testing node drain for %s\n", nodeName))
	// Ensure the node is uncordoned before exiting the function,
	// and all deployments are ready
	defer cleanupNodeDrain(env, nodeName)
	// drain node
	drainNode(nodeName)
	for _, ns := range env.NameSpacesUnderTest {
		notReady := waitForAllDeploymentsReady(ns, scalingTimeout, scalingPollingPeriod)
		if notReady != 0 {
			collectNodeAndPendingPodInfo(ns)
			ginkgo.Fail(fmt.Sprintf("Failed to recover deployments on namespace %s after draining node %s.", ns, nodeName))
		}
	}
	// If we got this far, all deployments are ready after draining the node
	tnf.ClaimFilePrintf("Node drain for %s succeeded", nodeName)
}

func testPodsRecreation(env *config.TestEnvironment) {
	deployments := make(dp.DeploymentMap)
	var notReadyDeployments []string

	testID := identifiers.XformToGinkgoItIdentifier(identifiers.TestPodRecreationIdentifier)
	ginkgo.It(testID, func() {
		ginkgo.By("Testing node draining effect of deployment")
		ginkgo.By(fmt.Sprintf("test deployment in namespace %s", env.NameSpacesUnderTest))
		for _, ns := range env.NameSpacesUnderTest {
			var dps dp.DeploymentMap
			dps, notReadyDeployments = getDeployments(ns, "deployment")
			for dpKey, dp := range dps {
				deployments[dpKey] = dp
			}
			// We require that all deployments have the desired number of replicas and are all up to date
			if len(notReadyDeployments) != 0 {
				ginkgo.Skip("Can not test when deployments are not ready")
			}
		}
		if len(deployments) == 0 {
			ginkgo.Skip("no valid deployment")
		}
		defer env.SetNeedsRefresh()
		ginkgo.By("should create new replicas when node is drained")
		// We need to delete all Oc sessions because the drain operation is often deleting oauth-openshift pod
		// This results in lost connectivity for oc sessions
		env.ResetOc()
		for _, n := range env.NodesUnderTest {
			if !n.HasDeployment() {
				log.Debug("node ", n.Name, " has no deployment, skip draining")
				continue
			}
<<<<<<< HEAD
			// We need to delete all Oc sessions because the drain operation is often deleting oauth-openshift pod
			// This result in lost connectivity oc sessions
			env.ResetOc()
			// drain node
			drainNode(n.Name) // should go in this
			for _, ns := range env.NameSpacesUnderTest {
				waitForAllDeploymentsReady(ns, scalingTimeout, scalingPollingPeriod, "deployment")
				// verify deployments are ready again
				_, notReadyDeployments = getDeployments(ns, "deployment")
				if len(notReadyDeployments) > 0 {
					uncordonNode(n.Name)
					ginkgo.Fail(fmt.Sprintf("did not create replicas when node %s is drained", n.Name))
				}
			}
			uncordonNode(n.Name)

			for _, ns := range env.NameSpacesUnderTest {
				// wait for all deployment to be ready otherwise, pods might be unreacheable during the next discovery
				waitForAllDeploymentsReady(ns, scalingTimeout, scalingPollingPeriod, "deployment")
			}
=======
			testNodeDrain(env, n.Name)
>>>>>>> e7083860
		}
	})
}

// getDeployments returns map of deployments and names of not-ready deployments
func getDeployments(namespace, resourceType string) (deployments dp.DeploymentMap, notReadyDeployments []string) {
	context := common.GetContext()
	tester := dp.NewDeployments(common.DefaultTimeout, namespace, resourceType)
	test, err := tnf.NewTest(context.GetExpecter(), tester, []reel.Handler{tester}, context.GetErrorChannel())
	gomega.Expect(err).To(gomega.BeNil())
	test.RunAndValidate()

	deployments = tester.GetDeployments()

	for name, d := range deployments {
		if d.Unavailable != 0 || d.Ready != d.Replicas || d.Available != d.Replicas || d.UpToDate != d.Replicas {
			notReadyDeployments = append(notReadyDeployments, name)
			log.Tracef("deployment %s: not ready", name)
		} else {
			log.Tracef("deployment %s: ready", name)
		}
	}

	return deployments, notReadyDeployments
}

func collectNodeAndPendingPodInfo(ns string) {
	context := common.GetContext()

	nodeStatus, _ := utils.ExecuteCommand("oc get nodes -o json | jq '.items[]|{name:.metadata.name, taints:.spec.taints}'", common.DefaultTimeout, context)
	common.TcClaimLogPrintf("Namespace: %s\nNode status:\n%s", ns, nodeStatus)

	cmd := fmt.Sprintf("oc get pods -n %s --field-selector=status.phase!=Running,status.phase!=Succeeded -o json | jq '.items[]|{name:.metadata.name, status:.status}'", ns)
	podStatus, _ := utils.ExecuteCommand(cmd, common.DefaultTimeout, context)
	common.TcClaimLogPrintf("Pending Pods:\n%s", podStatus)

	cmd = fmt.Sprintf("oc get events -n %s --field-selector type!=Normal -o json --sort-by='.lastTimestamp' | jq '.items[]|{object:.involvedObject, reason:.reason, type:.type, message:.message, lastSeen:.lastTimestamp}'", ns)
	events, _ := utils.ExecuteCommand(cmd, common.DefaultTimeout, context)
	common.TcClaimLogPrintf("Events:\n%s", events)
}

func drainNode(node string) {
	context := common.GetContext()
	tester := dd.NewDeploymentsDrain(drainTimeout, node)
	test, err := tnf.NewTest(context.GetExpecter(), tester, []reel.Handler{tester}, context.GetErrorChannel())
	gomega.Expect(err).To(gomega.BeNil())
	result, err := test.Run()
	if err != nil || result == tnf.ERROR {
		log.Fatalf("Test skipped because of draining node failure - platform issue")
	}
}

func uncordonNode(node string) {
	context := common.GetContext()
	values := make(map[string]interface{})
	values["NODE"] = node
	tester, handlers := utils.NewGenericTesterAndValidate(relativeNodesTestPath, common.RelativeSchemaPath, values)
	test, err := tnf.NewTest(context.GetExpecter(), *tester, handlers, context.GetErrorChannel())
	gomega.Expect(err).To(gomega.BeNil())
	gomega.Expect(test).ToNot(gomega.BeNil())

	test.RunAndValidate()
}

// Pod antiaffinity test for all deployments
func testPodAntiAffinity(env *config.TestEnvironment) {
	ginkgo.When("CNF is designed in high availability mode ", func() {
		testID := identifiers.XformToGinkgoItIdentifier(identifiers.TestPodHighAvailabilityBestPractices)
		ginkgo.It(testID, func() {
			ginkgo.By("Should set pod replica number greater than 1 and corresponding pod anti-affinity rules in deployment")
			if len(env.DeploymentsUnderTest) == 0 {
				ginkgo.Skip("No test deployments found.")
			}

			for _, deployment := range env.DeploymentsUnderTest {
				ginkgo.By(fmt.Sprintf("Testing Pod AntiAffinity on Deployment=%s, Replicas=%d (ns=%s)",
					deployment.Name, deployment.Replicas, deployment.Namespace))
				podAntiAffinity(deployment.Name, deployment.Namespace, deployment.Replicas)
			}
		})
	})
}

// check pod antiaffinity definition for a deployment
func podAntiAffinity(deployment, podNamespace string, replica int) {
	context := common.GetContext()
	values := make(map[string]interface{})
	values["DEPLOYMENT_NAME"] = deployment
	values["DEPLOYMENT_NAMESPACE"] = podNamespace
	tester, handlers := utils.NewGenericTesterAndValidate(relativePodTestPath, common.RelativeSchemaPath, values)
	test, err := tnf.NewTest(context.GetExpecter(), *tester, handlers, context.GetErrorChannel())
	gomega.Expect(err).To(gomega.BeNil())
	gomega.Expect(test).ToNot(gomega.BeNil())

	test.RunAndValidateWithFailureCallback(func() {
		if replica > 1 {
			msg := fmt.Sprintf("The deployment replica count is %d, but a podAntiAffinity rule is not defined, "+
				"you might want to change it in deployment %s in namespace %s", replica, deployment, podNamespace)
			log.Warn(msg)
			_, err := ginkgo.GinkgoWriter.Write([]byte(msg))
			if err != nil {
				log.Errorf("Ginkgo writer could not write because: %s", err)
			}
		} else {
			msg := fmt.Sprintf("The deployment replica count is %d. Pod replica should be > 1 with an "+
				"podAntiAffinity rule defined . You might want to change it in deployment %s in namespace %s",
				replica, deployment, podNamespace)
			log.Warn(msg)
			_, err := ginkgo.GinkgoWriter.Write([]byte(msg))
			if err != nil {
				log.Errorf("Ginkgo writer could not write because: %s", err)
			}
		}
	})
}

func testOwner(env *config.TestEnvironment) {
	testID := identifiers.XformToGinkgoItIdentifier(identifiers.TestPodDeploymentBestPracticesIdentifier)
	ginkgo.It(testID, func() {
		ginkgo.By("Testing owners of CNF pod, should be replicas Set")
		context := common.GetContext()
		for _, podUnderTest := range env.PodsUnderTest {
			podName := podUnderTest.Name
			podNamespace := podUnderTest.Namespace
			ginkgo.By(fmt.Sprintf("Should be ReplicaSet %s %s", podNamespace, podName))
			tester := owners.NewOwners(common.DefaultTimeout, podNamespace, podName)
			test, err := tnf.NewTest(context.GetExpecter(), tester, []reel.Handler{tester}, context.GetErrorChannel())
			gomega.Expect(err).To(gomega.BeNil())
			test.RunAndValidate()
		}
	})
}

func testImagePolicy(env *config.TestEnvironment) {
	testID := identifiers.XformToGinkgoItIdentifier(identifiers.TestImagePullPolicyIdentifier)
	ginkgo.It(testID, func() {
		context := common.GetContext()
		for _, podUnderTest := range env.PodsUnderTest {
			values := make(map[string]interface{})
			ContainerCount := podUnderTest.ContainerCount
			values["POD_NAMESPACE"] = podUnderTest.Namespace
			values["POD_NAME"] = podUnderTest.Name
			for i := 0; i < ContainerCount; i++ {
				values["CONTAINER_NUM"] = i
				tester, handlers := utils.NewGenericTesterAndValidate(relativeimagepullpolicyTestPath, common.RelativeSchemaPath, values)
				test, err := tnf.NewTest(context.GetExpecter(), *tester, handlers, context.GetErrorChannel())
				gomega.Expect(err).To(gomega.BeNil())
				gomega.Expect(test).ToNot(gomega.BeNil())

				test.RunAndValidate()
			}
		}
	})
}<|MERGE_RESOLUTION|>--- conflicted
+++ resolved
@@ -120,18 +120,12 @@
 	}
 })
 
-<<<<<<< HEAD
-func waitForAllDeploymentsReady(namespace string, timeout, pollingPeriod time.Duration, podsettype string) { //nolint:unparam // it is fine to use always the same value for timeout
-	gomega.Eventually(func() []string {
-		_, notReadyDeployments := getDeployments(namespace, podsettype)
-=======
-func waitForAllDeploymentsReady(namespace string, timeout, pollingPeriod time.Duration) int { //nolint:unparam // it is fine to use always the same value for timeout
+func waitForAllDeploymentsReady(namespace string, timeout, pollingPeriod time.Duration,  podsettype string) int { //nolint:unparam // it is fine to use always the same value for timeout
 	var elapsed time.Duration
 	var notReadyDeployments []string
 
 	for elapsed < timeout {
 		_, notReadyDeployments = getDeployments(namespace)
->>>>>>> e7083860
 		log.Debugf("Waiting for deployments to get ready, remaining: %d deployments", len(notReadyDeployments))
 		if len(notReadyDeployments) == 0 {
 			break
@@ -150,7 +144,6 @@
 	}
 }
 
-<<<<<<< HEAD
 // restoreDeployments is the last attempt to restore the original test deployments' replicaCount
 func restoreStateFullSet(env *config.TestEnvironment) {
 	for _, statefullset := range env.StateFullSetUnderTest {
@@ -158,23 +151,17 @@
 		refreshReplicas(statefullset, env)
 	}
 }
-=======
-		if len(notReadyDeployments) > 0 {
-			// Wait until the deployment is ready
-			notReady := waitForAllDeploymentsReady(deployment.Namespace, scalingTimeout, scalingPollingPeriod)
-			if notReady != 0 {
-				collectNodeAndPendingPodInfo(deployment.Namespace)
-				log.Fatalf("Could not restore deployment replicaCount for namespace %s.", deployment.Namespace)
-			}
-		}
->>>>>>> e7083860
 
 func refreshReplicas(podset configsections.PodSet, env *config.TestEnvironment) {
 	deployments, notReadyDeployments := getDeployments(podset.Namespace, string(podset.Type))
 
 	if len(notReadyDeployments) > 0 {
 		// Wait until the deployment is ready
-		waitForAllDeploymentsReady(podset.Namespace, scalingTimeout, scalingPollingPeriod, string(podset.Type))
+    notReady := waitForAllDeploymentsReady(podset.Namespace, scalingTimeout, scalingPollingPeriod, string(podset.Type))
+		if notReady != 0 {
+			collectNodeAndPendingPodInfo(deployment.Namespace)
+			log.Fatalf("Could not restore deployment replicaCount for namespace %s.", deployment.Namespace)
+		}
 	}
 
 	if podset.Hpa.HpaName != "" { // it have hpa and need to update the max min
@@ -212,15 +199,11 @@
 	test.RunAndValidate()
 
 	// Wait until the deployment is ready
-<<<<<<< HEAD
-	waitForAllDeploymentsReady(podset.Namespace, scalingTimeout, scalingPollingPeriod, string(podset.Type))
-=======
-	notReady := waitForAllDeploymentsReady(deployment.Namespace, scalingTimeout, scalingPollingPeriod)
+	notReady := waitForAllDeploymentsReady(podset.Namespace, scalingTimeout, scalingPollingPeriod, string(podset.Type))
 	if notReady != 0 {
 		collectNodeAndPendingPodInfo(deployment.Namespace)
 		ginkgo.Fail(fmt.Sprintf("Failed to scale deployment for namespace %s.", deployment.Namespace))
 	}
->>>>>>> e7083860
 }
 
 func runHpaScalingTest(podset configsections.PodSet) {
@@ -230,15 +213,11 @@
 	test.RunAndValidate()
 
 	// Wait until the deployment is ready
-<<<<<<< HEAD
-	waitForAllDeploymentsReady(podset.Namespace, scalingTimeout, scalingPollingPeriod, string(podset.Type))
-=======
-	notReady := waitForAllDeploymentsReady(deployment.Namespace, scalingTimeout, scalingPollingPeriod)
+	notReady := waitForAllDeploymentsReady(podset.Namespace, scalingTimeout, scalingPollingPeriod, string(podset.Type))
 	if notReady != 0 {
 		collectNodeAndPendingPodInfo(deployment.Namespace)
 		ginkgo.Fail(fmt.Sprintf("Failed to auto-scale deployment for namespace %s.", deployment.Namespace))
 	}
->>>>>>> e7083860
 }
 
 func testScaling(env *config.TestEnvironment) {
@@ -436,30 +415,7 @@
 				log.Debug("node ", n.Name, " has no deployment, skip draining")
 				continue
 			}
-<<<<<<< HEAD
-			// We need to delete all Oc sessions because the drain operation is often deleting oauth-openshift pod
-			// This result in lost connectivity oc sessions
-			env.ResetOc()
-			// drain node
-			drainNode(n.Name) // should go in this
-			for _, ns := range env.NameSpacesUnderTest {
-				waitForAllDeploymentsReady(ns, scalingTimeout, scalingPollingPeriod, "deployment")
-				// verify deployments are ready again
-				_, notReadyDeployments = getDeployments(ns, "deployment")
-				if len(notReadyDeployments) > 0 {
-					uncordonNode(n.Name)
-					ginkgo.Fail(fmt.Sprintf("did not create replicas when node %s is drained", n.Name))
-				}
-			}
-			uncordonNode(n.Name)
-
-			for _, ns := range env.NameSpacesUnderTest {
-				// wait for all deployment to be ready otherwise, pods might be unreacheable during the next discovery
-				waitForAllDeploymentsReady(ns, scalingTimeout, scalingPollingPeriod, "deployment")
-			}
-=======
 			testNodeDrain(env, n.Name)
->>>>>>> e7083860
 		}
 	})
 }
