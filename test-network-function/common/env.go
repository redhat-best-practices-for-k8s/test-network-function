// Copyright (C) 2020-2021 Red Hat, Inc.
//
// This program is free software; you can redistribute it and/or modify
// it under the terms of the GNU General Public License as published by
// the Free Software Foundation; either version 2 of the License, or
// (at your option) any later version.
//
// This program is distributed in the hope that it will be useful,
// but WITHOUT ANY WARRANTY; without even the implied warranty of
// MERCHANTABILITY or FITNESS FOR A PARTICULAR PURPOSE.  See the
// GNU General Public License for more details.
//
// You should have received a copy of the GNU General Public License along
// with this program; if not, write to the Free Software Foundation, Inc.,
// 51 Franklin Street, Fifth Floor, Boston, MA 02110-1301 USA.

package common

import (
	"os"
	"path"
	"strconv"
	"time"

	"github.com/onsi/gomega"
	"github.com/test-network-function/test-network-function/pkg/tnf"
	"github.com/test-network-function/test-network-function/pkg/tnf/interactive"
)

var (
	// PathRelativeToRoot is used to calculate relative filepaths for the `test-network-function` executable entrypoint.
	PathRelativeToRoot = path.Join("..")

	// RelativeSchemaPath is the relative path to the generic-test.schema.json JSON schema.
	RelativeSchemaPath = path.Join(PathRelativeToRoot, schemaPath)

	// schemaPath is the path to the generic-test.schema.json JSON schema relative to the project root.
	schemaPath = path.Join("schemas", "generic-test.schema.json")
)

// DefaultTimeout for creating new interactive sessions (oc, ssh, tty)
var DefaultTimeout = time.Duration(defaultTimeoutSeconds) * time.Second

// GetContext spawns a new shell session and returns its context
func GetContext() *interactive.Context {
	context, err := interactive.SpawnShell(interactive.CreateGoExpectSpawner(), DefaultTimeout, interactive.Verbose(true))
	gomega.Expect(err).To(gomega.BeNil())
	gomega.Expect(context).ToNot(gomega.BeNil())
	gomega.Expect(context.GetExpecter()).ToNot(gomega.BeNil())
	return context
}

// RunAndValidateTest runs the test and checks the result
func RunAndValidateTest(test *tnf.Test) {
	testResult, err := test.Run()
	gomega.Expect(testResult).To(gomega.Equal(tnf.SUCCESS))
	gomega.Expect(err).To(gomega.BeNil())
}

// IsMinikube returns true when the env var is set, OCP only test would be skipped based on this flag
func IsMinikube() bool {
	b, _ := strconv.ParseBool(os.Getenv("TNF_MINIKUBE_ONLY"))
	return b
}

// NonIntrusive is for skipping tests that would impact the CNF or test environment in an intrusive way
func NonIntrusive() bool {
	b, _ := strconv.ParseBool(os.Getenv("TNF_NON_INTRUSIVE_ONLY"))
	return b
<<<<<<< HEAD
}

// ConfigurationData is used to host test configuration
type ConfigurationData struct {
	ContainersUnderTest map[configsections.ContainerIdentifier]*Container
	PartnerContainers   map[configsections.ContainerIdentifier]*Container
	TestOrchestrator    *Container
	FsDiffContainer     *Container
	PodsUnderTest       []configsections.Pod
	needsRefresh        bool
}

// createContainersUnderTest sets up the test containers.
func createContainersUnderTest(conf *configsections.TestConfiguration) map[configsections.ContainerIdentifier]*Container {
	return createContainers(conf.ContainersUnderTest)
}

// createPartnerContainers sets up the partner containers.
func createPartnerContainers(conf *configsections.TestConfiguration) map[configsections.ContainerIdentifier]*Container {
	return createContainers(conf.PartnerContainers)
}

// Loadconfiguration the configuration into ConfigurationData
func Loadconfiguration(configData *ConfigurationData) {
	conf := GetTestConfiguration()
	log.Infof("Test Configuration: %s", conf) //nolint:govet //lint cannot determine the type because of export

	for _, cid := range conf.ExcludeContainersFromConnectivityTests {
		ContainersToExcludeFromConnectivityTests[cid] = ""
	}
	configData.ContainersUnderTest = createContainersUnderTest(conf)
	configData.PartnerContainers = createPartnerContainers(conf)
	configData.TestOrchestrator = configData.PartnerContainers[conf.TestOrchestrator]
	configData.FsDiffContainer = configData.PartnerContainers[conf.FsDiffMasterContainer]
	log.Info(configData.TestOrchestrator)
	log.Info(configData.ContainersUnderTest)
}

// ReloadConfiguration force the autodiscovery to run again
func ReloadConfiguration(configData *ConfigurationData) {
	if configData.needsRefresh {
		// triggers refresh of the pod database
		config.SetNeedsRefresh()
		configData.PodsUnderTest = config.GetConfigInstance().PodsUnderTest

		Loadconfiguration(configData)
	}
	configData.needsRefresh = false
}

// SetNeedsRefresh indicate the config should be reloaded after this test
func (configData *ConfigurationData) SetNeedsRefresh() {
	// triggers refresh of the container database
	configData.needsRefresh = true
=======
>>>>>>> 6a5824e5
}<|MERGE_RESOLUTION|>--- conflicted
+++ resolved
@@ -67,61 +67,4 @@
 func NonIntrusive() bool {
 	b, _ := strconv.ParseBool(os.Getenv("TNF_NON_INTRUSIVE_ONLY"))
 	return b
-<<<<<<< HEAD
-}
-
-// ConfigurationData is used to host test configuration
-type ConfigurationData struct {
-	ContainersUnderTest map[configsections.ContainerIdentifier]*Container
-	PartnerContainers   map[configsections.ContainerIdentifier]*Container
-	TestOrchestrator    *Container
-	FsDiffContainer     *Container
-	PodsUnderTest       []configsections.Pod
-	needsRefresh        bool
-}
-
-// createContainersUnderTest sets up the test containers.
-func createContainersUnderTest(conf *configsections.TestConfiguration) map[configsections.ContainerIdentifier]*Container {
-	return createContainers(conf.ContainersUnderTest)
-}
-
-// createPartnerContainers sets up the partner containers.
-func createPartnerContainers(conf *configsections.TestConfiguration) map[configsections.ContainerIdentifier]*Container {
-	return createContainers(conf.PartnerContainers)
-}
-
-// Loadconfiguration the configuration into ConfigurationData
-func Loadconfiguration(configData *ConfigurationData) {
-	conf := GetTestConfiguration()
-	log.Infof("Test Configuration: %s", conf) //nolint:govet //lint cannot determine the type because of export
-
-	for _, cid := range conf.ExcludeContainersFromConnectivityTests {
-		ContainersToExcludeFromConnectivityTests[cid] = ""
-	}
-	configData.ContainersUnderTest = createContainersUnderTest(conf)
-	configData.PartnerContainers = createPartnerContainers(conf)
-	configData.TestOrchestrator = configData.PartnerContainers[conf.TestOrchestrator]
-	configData.FsDiffContainer = configData.PartnerContainers[conf.FsDiffMasterContainer]
-	log.Info(configData.TestOrchestrator)
-	log.Info(configData.ContainersUnderTest)
-}
-
-// ReloadConfiguration force the autodiscovery to run again
-func ReloadConfiguration(configData *ConfigurationData) {
-	if configData.needsRefresh {
-		// triggers refresh of the pod database
-		config.SetNeedsRefresh()
-		configData.PodsUnderTest = config.GetConfigInstance().PodsUnderTest
-
-		Loadconfiguration(configData)
-	}
-	configData.needsRefresh = false
-}
-
-// SetNeedsRefresh indicate the config should be reloaded after this test
-func (configData *ConfigurationData) SetNeedsRefresh() {
-	// triggers refresh of the container database
-	configData.needsRefresh = true
-=======
->>>>>>> 6a5824e5
 }