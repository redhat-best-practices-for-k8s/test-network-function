// Copyright (C) 2020-2022 Red Hat, Inc.
//
// This program is free software; you can redistribute it and/or modify
// it under the terms of the GNU General Public License as published by
// the Free Software Foundation; either version 2 of the License, or
// (at your option) any later version.
//
// This program is distributed in the hope that it will be useful,
// but WITHOUT ANY WARRANTY; without even the implied warranty of
// MERCHANTABILITY or FITNESS FOR A PARTICULAR PURPOSE.  See the
// GNU General Public License for more details.
//
// You should have received a copy of the GNU General Public License along
// with this program; if not, write to the Free Software Foundation, Inc.,
// 51 Franklin Street, Fifth Floor, Boston, MA 02110-1301 USA.

package certification

import (
	"fmt"
	"strings"
	"time"

	"github.com/onsi/ginkgo/v2"
	log "github.com/sirupsen/logrus"
	"github.com/test-network-function/test-network-function/internal/api"
	configpkg "github.com/test-network-function/test-network-function/pkg/config"
	"github.com/test-network-function/test-network-function/pkg/config/configsections"
	"github.com/test-network-function/test-network-function/pkg/tnf"
	"github.com/test-network-function/test-network-function/pkg/tnf/interactive"
	"github.com/test-network-function/test-network-function/pkg/tnf/testcases"
	"github.com/test-network-function/test-network-function/pkg/utils"
	"github.com/test-network-function/test-network-function/test-network-function/common"
	"github.com/test-network-function/test-network-function/test-network-function/identifiers"
	"github.com/test-network-function/test-network-function/test-network-function/results"
)

const (
	// timeout for eventually call
	apiRequestTimeout           = 40 * time.Second
	expectersVerboseModeEnabled = false
	CertifiedOperator           = "certified-operators"
	outMinikubeVersion          = "null"
)

var (
	ocpVersionCommand = "oc version -o json | jq '.openshiftVersion'"

	execCommandOutput = func(command string) string {
		return utils.ExecuteCommandAndValidate(command, apiRequestTimeout, interactive.GetContext(expectersVerboseModeEnabled), func() {
			log.Error("can't run command: ", command)
		})
	}

	certAPIClient api.CertAPIClient
)

var _ = ginkgo.Describe(common.AffiliatedCertTestKey, func() {
	conf, _ := ginkgo.GinkgoConfiguration()
	if testcases.IsInFocus(conf.FocusStrings, common.AffiliatedCertTestKey) {
		env := configpkg.GetTestEnvironment()
		ginkgo.BeforeEach(func() {
			env.LoadAndRefresh()
		})

		ginkgo.ReportAfterEach(results.RecordResult)
		ginkgo.AfterEach(env.CloseLocalShellContext)

		testContainerCertificationStatus()
		testAllOperatorCertified(env)
	}
})

// getContainerCertificationRequestFunction returns function that will try to get the certification status (CCP) for a container.
func getContainerCertificationRequestFunction(id configsections.ContainerImageIdentifier) func() (interface{}, error) {
	return func() (interface{}, error) {
		return certAPIClient.GetContainerCatalogEntry(id)
	}
}

// getOperatorCertificationRequestFunction returns function that will try to get the certification status (OCP) for an operator.
<<<<<<< HEAD
func getOperatorCertificationRequestFunction(organization, operatorName, ocpversion string) func() (bool, error) {
	return func() (bool, error) {
		return certAPIClient.IsOperatorCertified(organization, operatorName, ocpversion)
=======
func getOperatorCertificationRequestFunction(organization, operatorName string) func() (interface{}, error) {
	return func() (interface{}, error) {
		return certAPIClient.IsOperatorCertified(organization, operatorName)
>>>>>>> d4484eeb
	}
}

// waitForCertificationRequestToSuccess calls to certificationRequestFunc until it returns true.
func waitForCertificationRequestToSuccess(certificationRequestFunc func() (interface{}, error), timeout time.Duration) interface{} {
	const pollingPeriod = 1 * time.Second
	var elapsed time.Duration
	var err error
	var result interface{}

	for elapsed < timeout {
		result, err = certificationRequestFunc()

		if err == nil {
			break
		}
		time.Sleep(pollingPeriod)
		elapsed += pollingPeriod
	}
	return result
}

func testContainerCertificationStatus() {
	// Query API for certification status of listed containers
	testID := identifiers.XformToGinkgoItIdentifier(identifiers.TestContainerIsCertifiedIdentifier)
	ginkgo.It(testID, ginkgo.Label(testID), func() {
		env := configpkg.GetTestEnvironment()
		containersToQuery := make(map[configsections.ContainerImageIdentifier]bool)
		for _, c := range env.Config.CertifiedContainerInfo {
			containersToQuery[c] = true
		}
		if env.Config.CheckDiscoveredContainerCertificationStatus {
			for _, cut := range env.ContainersUnderTest {
				containersToQuery[cut.ImageSource.ContainerImageIdentifier] = true
			}
		}
		if len(containersToQuery) == 0 {
			ginkgo.Skip("No containers to check configured in tnf_config.yml")
		}
		ginkgo.By(fmt.Sprintf("Getting certification status. Number of containers to check: %d", len(containersToQuery)))
		if len(containersToQuery) > 0 {
			certAPIClient = api.NewHTTPClient()
			failedContainers := []configsections.ContainerImageIdentifier{}
			allContainersToQueryEmpty := true
			for c := range containersToQuery {
				if c.Name == "" || c.Repository == "" {
					tnf.ClaimFilePrintf("Container name = \"%s\" or repository = \"%s\" is missing, skipping this container to query", c.Name, c.Repository)
					continue
				}
				allContainersToQueryEmpty = false
				ginkgo.By(fmt.Sprintf("Container %s/%s should eventually be verified as certified", c.Repository, c.Name))
				entry := waitForCertificationRequestToSuccess(getContainerCertificationRequestFunction(c), apiRequestTimeout).(*api.ContainerCatalogEntry)
				if entry == nil {
					tnf.ClaimFilePrintf("Container %s (repository %s) is not found in the certified container catalog.", c.Name, c.Repository)
					failedContainers = append(failedContainers, c)
				} else {
					if entry.GetBestFreshnessGrade() > "C" {
						tnf.ClaimFilePrintf("Container %s (repository %s) is found in the certified container catalog but with low health index '%s'.", c.Name, c.Repository, entry.GetBestFreshnessGrade())
						failedContainers = append(failedContainers, c)
					}
					log.Info(fmt.Sprintf("Container %s (repository %s) is certified.", c.Name, c.Repository))
				}
			}
			if allContainersToQueryEmpty {
				ginkgo.Skip("No containers to check because either container name or repository is empty for all containers in tnf_config.yml")
			}

			if n := len(failedContainers); n > 0 {
				log.Warnf("Containers that are not certified: %+v", failedContainers)
				ginkgo.Fail(fmt.Sprintf("%d container images are not certified.", n))
			}
		}
	})
}

func testAllOperatorCertified(env *configpkg.TestEnvironment) {
	testID := identifiers.XformToGinkgoItIdentifier(identifiers.TestOperatorIsCertifiedIdentifier)
	ginkgo.It(testID, ginkgo.Label(testID), func() {
		operatorsToQuery := env.OperatorsUnderTest

		if len(operatorsToQuery) == 0 {
			ginkgo.Skip("No operators to check configured ")
		}

		ginkgo.By(fmt.Sprintf("Verify operator as certified. Number of operators to check: %d", len(operatorsToQuery)))
<<<<<<< HEAD

		testFailed := false
		for _, op := range operatorsToQuery {
			ocpversion := GetOcpVersion()
			pack := op.Name
			org := op.Org
			if org == CertifiedOperator {
				isCertified := waitForCertificationRequestToSuccess(getOperatorCertificationRequestFunction(org, pack, ocpversion), apiRequestTimeout)
=======
		if len(operatorsToQuery) > 0 {
			certAPIClient = api.NewHTTPClient()
			failedOperators := []configsections.CertifiedOperatorRequestInfo{}
			allOperatorsToQueryEmpty := true
			for _, operator := range operatorsToQuery {
				if operator.Name == "" || operator.Organization == "" {
					tnf.ClaimFilePrintf("Operator name = \"%s\" or organization = \"%s\" is missing, skipping this operator to query", operator.Name, operator.Organization)
					continue
				}
				allOperatorsToQueryEmpty = false
				ginkgo.By(fmt.Sprintf("Should eventually be verified as certified (operator %s/%s)", operator.Organization, operator.Name))
				isCertified := waitForCertificationRequestToSuccess(getOperatorCertificationRequestFunction(operator.Organization, operator.Name), apiRequestTimeout).(bool)
>>>>>>> d4484eeb
				if !isCertified {
					testFailed = true
					log.Info(fmt.Sprintf("Operator %s (organization %s) not certified for Openshift %s .", pack, org, ocpversion))
					tnf.ClaimFilePrintf("Operator %s (organization %s) failed to be certified for Openshift %s", pack, org, ocpversion)
				} else {
					log.Info(fmt.Sprintf("Operator %s (organization %s) certified OK.", pack, org))
				}
			} else {
				testFailed = true
				tnf.ClaimFilePrintf("Operator %s is not certified (needs to be part of the operator-certified organization in the catalog)", op.Packag)
			}
		}
		if testFailed {
			ginkgo.Skip("At least one  operator was not certified to run on this version of openshift. Check Claim.json file for details.")
		}
	})
}

func GetOcpVersion() string {
	ocCmd := ocpVersionCommand
	ocVersion := execCommandOutput(ocCmd)
	if ocVersion != outMinikubeVersion {
		nums := strings.Split(strings.ReplaceAll(ocVersion, "\"", ""), ".")
		ocVersion = nums[0] + "." + nums[1]
	} else {
		ocVersion = ""
	}
	return ocVersion
}<|MERGE_RESOLUTION|>--- conflicted
+++ resolved
@@ -79,15 +79,9 @@
 }
 
 // getOperatorCertificationRequestFunction returns function that will try to get the certification status (OCP) for an operator.
-<<<<<<< HEAD
 func getOperatorCertificationRequestFunction(organization, operatorName, ocpversion string) func() (bool, error) {
 	return func() (bool, error) {
 		return certAPIClient.IsOperatorCertified(organization, operatorName, ocpversion)
-=======
-func getOperatorCertificationRequestFunction(organization, operatorName string) func() (interface{}, error) {
-	return func() (interface{}, error) {
-		return certAPIClient.IsOperatorCertified(organization, operatorName)
->>>>>>> d4484eeb
 	}
 }
 
@@ -173,8 +167,6 @@
 		}
 
 		ginkgo.By(fmt.Sprintf("Verify operator as certified. Number of operators to check: %d", len(operatorsToQuery)))
-<<<<<<< HEAD
-
 		testFailed := false
 		for _, op := range operatorsToQuery {
 			ocpversion := GetOcpVersion()
@@ -182,20 +174,6 @@
 			org := op.Org
 			if org == CertifiedOperator {
 				isCertified := waitForCertificationRequestToSuccess(getOperatorCertificationRequestFunction(org, pack, ocpversion), apiRequestTimeout)
-=======
-		if len(operatorsToQuery) > 0 {
-			certAPIClient = api.NewHTTPClient()
-			failedOperators := []configsections.CertifiedOperatorRequestInfo{}
-			allOperatorsToQueryEmpty := true
-			for _, operator := range operatorsToQuery {
-				if operator.Name == "" || operator.Organization == "" {
-					tnf.ClaimFilePrintf("Operator name = \"%s\" or organization = \"%s\" is missing, skipping this operator to query", operator.Name, operator.Organization)
-					continue
-				}
-				allOperatorsToQueryEmpty = false
-				ginkgo.By(fmt.Sprintf("Should eventually be verified as certified (operator %s/%s)", operator.Organization, operator.Name))
-				isCertified := waitForCertificationRequestToSuccess(getOperatorCertificationRequestFunction(operator.Organization, operator.Name), apiRequestTimeout).(bool)
->>>>>>> d4484eeb
 				if !isCertified {
 					testFailed = true
 					log.Info(fmt.Sprintf("Operator %s (organization %s) not certified for Openshift %s .", pack, org, ocpversion))
