package main

import (
	"bufio"
	"os"
	"path"
	"strings"
	"text/template"

	log "github.com/sirupsen/logrus"
	"github.com/spf13/cobra"
)

type myHandler struct {
	UpperHandlername string
	LowerHandlername string
}

const (
	envHandlersFolder  = "TNF_HANDLERS_SRC"
	docFileName        = "doc.go"
	handlerFolderPerms = 0755
)

var (
	rootCmd = &cobra.Command{
		Use:   "tnf",
		Short: "A CLI for creating, validating, and test-network-function tests.",
	}

	generate = &cobra.Command{
		Use:   "generate",
		Short: "generator tool for various tnf artifacts.",
	}

	handler = &cobra.Command{
		Use:   "handler",
		Short: "adding new handler.",
		RunE:  generateHandlerFiles,
	}

	defaultHandlersFolder = path.Join("pkg", "tnf", "handlers")
)

<<<<<<< HEAD
const (
	newHandlersDirectoryPermissions = 0755
)

func generateHandlerFiles(cmd *cobra.Command, args []string) error {
	handlername = args[0]
	pathrelativetoroot = path.Join("..", "..")
	handlerDirectory = path.Join(pathrelativetoroot, "pkg", "tnf", "handlers")
	newHandlerDirectory := path.Join(handlerDirectory, handlername)

	err := os.Mkdir(newHandlerDirectory, newHandlersDirectoryPermissions)
	if err != nil {
		return err
=======
func getHandlersDirectory() (string, error) {
	handlersDirectory := os.Getenv(envHandlersFolder)

	if handlersDirectory == "" {
		log.Warnf("Environment variable %s not set. Handlers base folder will be set to ./%s",
			envHandlersFolder, defaultHandlersFolder)

		handlersDirectory = defaultHandlersFolder
	} else {
		log.Infof("Env var %s found. Handlers directory: %s", envHandlersFolder, handlersDirectory)
>>>>>>> 6b5cb84a
	}

	// Convert to absolute path.
	if !path.IsAbs(handlersDirectory) {
		cwd, err := os.Getwd()
		if err != nil {
			return "", err
		}

		handlersDirectory = path.Join(cwd, handlersDirectory)
	}

	return handlersDirectory, nil
}

func generateHandlerFilesFromTemplates(handlerTemplatesDirectory, newHandlerDirectory string, myhandler myHandler) error {
	type fileToRender struct {
		templatePath     string
		renderedFileName string
	}

	filesToRender := []fileToRender{
		{templatePath: path.Join(handlerTemplatesDirectory, "doc.tmpl"), renderedFileName: docFileName},
		{templatePath: path.Join(handlerTemplatesDirectory, "handler_test.tmpl"), renderedFileName: myhandler.LowerHandlername + "_test.go"},
		{templatePath: path.Join(handlerTemplatesDirectory, "handler.tmpl"), renderedFileName: myhandler.LowerHandlername + ".go"},
	}

	for _, renderedFileName := range filesToRender {
		if err := createfile(renderedFileName.templatePath, renderedFileName.renderedFileName, myhandler, newHandlerDirectory); err != nil {
			log.Errorf("Unable to create rendered file %s on %s", renderedFileName, newHandlerDirectory)
			return err
		}
	}

	return nil
}

func generateHandlerFiles(cmd *cobra.Command, args []string) error {
	handlername := args[0]
	myhandler := myHandler{LowerHandlername: strings.ToLower(handlername), UpperHandlername: strings.Title(handlername)}

	handlersDirectory, err := getHandlersDirectory()
	if err != nil {
		log.Fatalf("Unable to get handlers path.")
		return err
	}

	handlerTemplatesDirectory := path.Join(handlersDirectory, "handler_template")

	log.Infof("Using absolute path for tnf handlers directory: %s", handlersDirectory)
	newHandlerDirectory := path.Join(handlersDirectory, myhandler.LowerHandlername)

	err = os.Mkdir(newHandlerDirectory, handlerFolderPerms)
	if err != nil {
		log.Fatal("Unable to create handler directory " + newHandlerDirectory)
		os.Exit(1)
	}

	err = generateHandlerFilesFromTemplates(handlerTemplatesDirectory, newHandlerDirectory, myhandler)
	if err != nil {
		return err
	}

	log.Infof("Handler files for %s successfully created in %s\n", myhandler.UpperHandlername, path.Join(newHandlerDirectory))
	return nil
}

func createfile(templateFilePath, outputFileName string, myhandler myHandler, newHandlerDirectory string) error {
	ftpl, err := template.ParseFiles(templateFilePath)
	if err != nil {
		return err
	}

	temp := path.Join(newHandlerDirectory, outputFileName)
	f, err := os.Create(temp)
	if err != nil {
		return err
	}

	defer f.Close()
	w := bufio.NewWriter(f)

	err = ftpl.Execute(w, myhandler)
	if err != nil {
		return err
	}
	w.Flush()

	return nil
}

func main() {
	rootCmd.AddCommand(generate)
	generate.AddCommand(handler)
	if err := rootCmd.Execute(); err != nil {
		log.Fatal(err)
	}
}<|MERGE_RESOLUTION|>--- conflicted
+++ resolved
@@ -42,21 +42,6 @@
 	defaultHandlersFolder = path.Join("pkg", "tnf", "handlers")
 )
 
-<<<<<<< HEAD
-const (
-	newHandlersDirectoryPermissions = 0755
-)
-
-func generateHandlerFiles(cmd *cobra.Command, args []string) error {
-	handlername = args[0]
-	pathrelativetoroot = path.Join("..", "..")
-	handlerDirectory = path.Join(pathrelativetoroot, "pkg", "tnf", "handlers")
-	newHandlerDirectory := path.Join(handlerDirectory, handlername)
-
-	err := os.Mkdir(newHandlerDirectory, newHandlersDirectoryPermissions)
-	if err != nil {
-		return err
-=======
 func getHandlersDirectory() (string, error) {
 	handlersDirectory := os.Getenv(envHandlersFolder)
 
@@ -67,7 +52,6 @@
 		handlersDirectory = defaultHandlersFolder
 	} else {
 		log.Infof("Env var %s found. Handlers directory: %s", envHandlersFolder, handlersDirectory)
->>>>>>> 6b5cb84a
 	}
 
 	// Convert to absolute path.
